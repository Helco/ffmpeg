/*
 * X11 video grab interface
 *
 * This file is part of FFmpeg.
 *
 * FFmpeg integration:
 * Copyright (C) 2006 Clemens Fruhwirth <clemens@endorphin.org>
 *                    Edouard Gomez <ed.gomez@free.fr>
 *
 * This file contains code from grab.c:
 * Copyright (c) 2000-2001 Fabrice Bellard
 *
 * This file contains code from the xvidcap project:
 * Copyright (C) 1997-1998 Rasca, Berlin
 *               2003-2004 Karl H. Beckers, Frankfurt
 *
 * FFmpeg is free software; you can redistribute it and/or modify
 * it under the terms of the GNU General Public License as published by
 * the Free Software Foundation; either version 2 of the License, or
 * (at your option) any later version.
 *
 * FFmpeg is distributed in the hope that it will be useful,
 * but WITHOUT ANY WARRANTY; without even the implied warranty of
 * MERCHANTABILITY or FITNESS FOR A PARTICULAR PURPOSE.  See the
 * GNU General Public License for more details.
 *
 * You should have received a copy of the GNU General Public License
 * along with FFmpeg; if not, write to the Free Software
 * Foundation, Inc., 51 Franklin Street, Fifth Floor, Boston, MA 02110-1301 USA
 */

/**
 * @file
 * X11 frame device demuxer
 * @author Clemens Fruhwirth <clemens@endorphin.org>
 * @author Edouard Gomez <ed.gomez@free.fr>
 */

#include "config.h"

#include <time.h>
#include <sys/shm.h>

#include <X11/cursorfont.h>
#include <X11/X.h>
#include <X11/Xlib.h>
#include <X11/Xlibint.h>
#include <X11/Xproto.h>
#include <X11/Xutil.h>

#include <X11/extensions/shape.h>
#include <X11/extensions/Xfixes.h>
#include <X11/extensions/XShm.h>

#include "libavutil/internal.h"
#include "libavutil/log.h"
#include "libavutil/opt.h"
#include "libavutil/parseutils.h"
#include "libavutil/time.h"

#include "libavformat/internal.h"

#include "avdevice.h"

/** X11 device demuxer context */
typedef struct X11GrabContext {
    const AVClass *class;    /**< Class for private options. */
    int frame_size;          /**< Size in bytes of a grabbed frame */
    AVRational time_base;    /**< Time base */
    int64_t time_frame;      /**< Current time */

    int width;               /**< Width of the grab frame */
    int height;              /**< Height of the grab frame */
    int x_off;               /**< Horizontal top-left corner coordinate */
    int y_off;               /**< Vertical top-left corner coordinate */

    Display *dpy;            /**< X11 display from which x11grab grabs frames */
    XImage *image;           /**< X11 image holding the grab */
    int use_shm;             /**< !0 when using XShm extension */
    XShmSegmentInfo shminfo; /**< When using XShm, keeps track of XShm info */
    int draw_mouse;          /**< Set by a private option. */
    int follow_mouse;        /**< Set by a private option. */
    int show_region;         /**< set by a private option. */
    AVRational framerate;    /**< Set by a private option. */
    int palette_changed;
    uint32_t palette[256];

    Cursor c;
    Window region_win;       /**< This is used by show_region option. */
} X11GrabContext;

#define REGION_WIN_BORDER 3

/**
 * Draw grabbing region window
 *
 * @param s x11grab context
 */
static void x11grab_draw_region_win(X11GrabContext *s)
{
    Display *dpy = s->dpy;
    Window win   = s->region_win;
    int screen = DefaultScreen(dpy);
    GC gc = XCreateGC(dpy, win, 0, 0);

    XSetForeground(dpy, gc, WhitePixel(dpy, screen));
    XSetBackground(dpy, gc, BlackPixel(dpy, screen));
    XSetLineAttributes(dpy, gc, REGION_WIN_BORDER, LineDoubleDash, 0, 0);
    XDrawRectangle(dpy, win, gc, 1, 1,
                   (s->width  + REGION_WIN_BORDER * 2) - 1 * 2 - 1,
                   (s->height + REGION_WIN_BORDER * 2) - 1 * 2 - 1);
    XFreeGC(dpy, gc);
}

/**
 * Initialize grabbing region window
 *
 * @param s x11grab context
 */
static void x11grab_region_win_init(X11GrabContext *s)
{
    Display *dpy = s->dpy;
    XRectangle rect;
    XSetWindowAttributes attribs = { .override_redirect = True };
    int screen = DefaultScreen(dpy);

    s->region_win = XCreateWindow(dpy, RootWindow(dpy, screen),
                                  s->x_off  - REGION_WIN_BORDER,
                                  s->y_off  - REGION_WIN_BORDER,
                                  s->width  + REGION_WIN_BORDER * 2,
                                  s->height + REGION_WIN_BORDER * 2,
                                  0, CopyFromParent,
                                  InputOutput, CopyFromParent,
                                  CWOverrideRedirect, &attribs);
    rect.x      = 0;
    rect.y      = 0;
    rect.width  = s->width;
    rect.height = s->height;
    XShapeCombineRectangles(dpy, s->region_win,
                            ShapeBounding, REGION_WIN_BORDER, REGION_WIN_BORDER,
                            &rect, 1, ShapeSubtract, 0);
    XMapWindow(dpy, s->region_win);
    XSelectInput(dpy, s->region_win, ExposureMask | StructureNotifyMask);
    x11grab_draw_region_win(s);
}

static int setup_shm(AVFormatContext *s, Display *dpy, XImage **image)
{
    X11GrabContext *g = s->priv_data;
    int scr           = XDefaultScreen(dpy);
    XImage *img       = XShmCreateImage(dpy, DefaultVisual(dpy, scr),
                                        DefaultDepth(dpy, scr), ZPixmap, NULL,
                                        &g->shminfo, g->width, g->height);

    g->shminfo.shmid = shmget(IPC_PRIVATE, img->bytes_per_line * img->height,
                              IPC_CREAT | 0777);

    if (g->shminfo.shmid == -1) {
        av_log(s, AV_LOG_ERROR, "Cannot get shared memory!\n");
        return AVERROR(ENOMEM);
    }

    g->shminfo.shmaddr  = img->data = shmat(g->shminfo.shmid, 0, 0);
    g->shminfo.readOnly = False;

    if (!XShmAttach(dpy, &g->shminfo)) {
        av_log(s, AV_LOG_ERROR, "Failed to attach shared memory!\n");
        /* needs some better error subroutine :) */
        return AVERROR(EIO);
    }

    *image = img;
    return 0;
}

static int setup_mouse(Display *dpy, int screen)
{
    int ev_ret, ev_err;

    if (XFixesQueryExtension(dpy, &ev_ret, &ev_err)) {
        Window root = RootWindow(dpy, screen);
        XFixesSelectCursorInput(dpy, root, XFixesDisplayCursorNotifyMask);
        return 0;
    }

    return AVERROR(ENOSYS);
}

static int pixfmt_from_image(AVFormatContext *s, XImage *image, int *pix_fmt)
{
    av_log(s, AV_LOG_DEBUG,
           "Image r 0x%.6lx g 0x%.6lx b 0x%.6lx and depth %i\n",
           image->red_mask,
           image->green_mask,
           image->blue_mask,
           image->bits_per_pixel);

    *pix_fmt = AV_PIX_FMT_NONE;

    switch (image->bits_per_pixel) {
    case 8:
        *pix_fmt =  AV_PIX_FMT_PAL8;
        break;
    case 16:
        if (image->red_mask   == 0xf800 &&
            image->green_mask == 0x07e0 &&
            image->blue_mask  == 0x001f) {
            *pix_fmt = AV_PIX_FMT_RGB565;
        } else if (image->red_mask   == 0x7c00 &&
                   image->green_mask == 0x03e0 &&
                   image->blue_mask  == 0x001f) {
            *pix_fmt = AV_PIX_FMT_RGB555;
        }
        break;
    case 24:
        if (image->red_mask   == 0xff0000 &&
            image->green_mask == 0x00ff00 &&
            image->blue_mask  == 0x0000ff) {
            *pix_fmt = AV_PIX_FMT_BGR24;
        } else if (image->red_mask   == 0x0000ff &&
                   image->green_mask == 0x00ff00 &&
                   image->blue_mask  == 0xff0000) {
            *pix_fmt = AV_PIX_FMT_RGB24;
        }
        break;
    case 32:
        if (image->red_mask   == 0xff0000 &&
            image->green_mask == 0x00ff00 &&
            image->blue_mask  == 0x0000ff ) {
            *pix_fmt = AV_PIX_FMT_0RGB32;
        }
        break;
    }
    if (*pix_fmt == AV_PIX_FMT_NONE) {
        av_log(s, AV_LOG_ERROR,
               "XImages with RGB mask 0x%.6lx 0x%.6lx 0x%.6lx and depth %i "
               "are currently not supported.\n",
               image->red_mask,
               image->green_mask,
               image->blue_mask,
               image->bits_per_pixel);

        return AVERROR_PATCHWELCOME;
    }

    return 0;
}

/**
 * Initialize the x11 grab device demuxer (public device demuxer API).
 *
 * @param s1 Context from avformat core
 * @return <ul>
 *          <li>AVERROR(ENOMEM) no memory left</li>
 *          <li>AVERROR(EIO) other failure case</li>
 *          <li>0 success</li>
 *         </ul>
 */
static int x11grab_read_header(AVFormatContext *s1)
{
    X11GrabContext *x11grab = s1->priv_data;
    Display *dpy;
    AVStream *st = NULL;
    XImage *image;
    int x_off = 0, y_off = 0, ret = 0, screen, use_shm = 0;
    char *dpyname, *offset;
    Colormap color_map;
    XColor color[256];
    int i;

    dpyname = av_strdup(s1->filename);
    if (!dpyname)
        goto out;

    offset = strchr(dpyname, '+');
    if (offset) {
        sscanf(offset, "%d,%d", &x_off, &y_off);
        if (strstr(offset, "nomouse")) {
            av_log(s1, AV_LOG_WARNING,
                   "'nomouse' specification in argument is deprecated: "
                   "use 'draw_mouse' option with value 0 instead\n");
            x11grab->draw_mouse = 0;
        }
        *offset = 0;
    }

    av_log(s1, AV_LOG_INFO,
           "device: %s -> display: %s x: %d y: %d width: %d height: %d\n",
           s1->filename, dpyname, x_off, y_off, x11grab->width, x11grab->height);

    dpy = XOpenDisplay(dpyname);
    av_freep(&dpyname);
    if (!dpy) {
        av_log(s1, AV_LOG_ERROR, "Could not open X display.\n");
        ret = AVERROR(EIO);
        goto out;
    }

    st = avformat_new_stream(s1, NULL);
    if (!st) {
        ret = AVERROR(ENOMEM);
        goto out;
    }
    avpriv_set_pts_info(st, 64, 1, 1000000); /* 64 bits pts in us */

    screen = DefaultScreen(dpy);

    if (x11grab->follow_mouse) {
        int screen_w, screen_h;
        Window w;

        screen_w = DisplayWidth(dpy, screen);
        screen_h = DisplayHeight(dpy, screen);
        XQueryPointer(dpy, RootWindow(dpy, screen), &w, &w, &x_off, &y_off,
                      &ret, &ret, &ret);
        x_off -= x11grab->width / 2;
        y_off -= x11grab->height / 2;
        x_off = av_clip(x_off, 0, screen_w - x11grab->width);
        y_off = av_clip(y_off, 0, screen_h - x11grab->height);
        av_log(s1, AV_LOG_INFO,
               "followmouse is enabled, resetting grabbing region to x: %d y: %d\n",
               x_off, y_off);
    }

    if (x11grab->use_shm) {
        use_shm = XShmQueryExtension(dpy);
        av_log(s1, AV_LOG_INFO,
               "shared memory extension %sfound\n", use_shm ? "" : "not ");
    }

    if (use_shm && setup_shm(s1, dpy, &image) < 0) {
        av_log(s1, AV_LOG_WARNING, "Falling back to XGetImage\n");
        use_shm = 0;
    }

    if (!use_shm) {
        image = XGetImage(dpy, RootWindow(dpy, screen),
                          x_off, y_off,
                          x11grab->width, x11grab->height,
                          AllPlanes, ZPixmap);
    }

    if (x11grab->draw_mouse && setup_mouse(dpy, screen) < 0) {
        av_log(s1, AV_LOG_WARNING,
               "XFixes not available, cannot draw the mouse cursor\n");
        x11grab->draw_mouse = 0;
    }

    x11grab->frame_size = x11grab->width * x11grab->height * image->bits_per_pixel / 8;
    x11grab->dpy        = dpy;
    x11grab->time_base  = av_inv_q(x11grab->framerate);
    x11grab->time_frame = av_gettime() / av_q2d(x11grab->time_base);
    x11grab->x_off      = x_off;
    x11grab->y_off      = y_off;
    x11grab->image      = image;
    x11grab->use_shm    = use_shm;

    ret = pixfmt_from_image(s1, image, &st->codecpar->format);
    if (ret < 0)
        goto out;

    if (st->codecpar->format == AV_PIX_FMT_PAL8) {
        color_map = DefaultColormap(dpy, screen);
        for (i = 0; i < 256; ++i)
            color[i].pixel = i;
        XQueryColors(dpy, color_map, color, 256);
        for (i = 0; i < 256; ++i)
            x11grab->palette[i] = (color[i].red   & 0xFF00) << 8 |
                                  (color[i].green & 0xFF00)      |
                                  (color[i].blue  & 0xFF00) >> 8;
        x11grab->palette_changed = 1;
    }


    st->codecpar->codec_type = AVMEDIA_TYPE_VIDEO;
    st->codecpar->codec_id   = AV_CODEC_ID_RAWVIDEO;
    st->codecpar->width      = x11grab->width;
    st->codecpar->height     = x11grab->height;
    st->codecpar->bit_rate   = x11grab->frame_size * 1 / av_q2d(x11grab->time_base) * 8;

    st->avg_frame_rate       = av_inv_q(x11grab->time_base);

out:
    av_free(dpyname);
    return ret;
}

/**
 * Paint a mouse pointer in an X11 image.
 *
 * @param image image to paint the mouse pointer to
 * @param s context used to retrieve original grabbing rectangle
 *          coordinates
 */
static void paint_mouse_pointer(XImage *image, AVFormatContext *s1)
{
    X11GrabContext *s = s1->priv_data;
    int x_off    = s->x_off;
    int y_off    = s->y_off;
    int width    = s->width;
    int height   = s->height;
    Display *dpy = s->dpy;
    XFixesCursorImage *xcim;
    int x, y;
    int line, column;
    int to_line, to_column;
    int pixstride = image->bits_per_pixel >> 3;
    /* Warning: in its insanity, xlib provides unsigned image data through a
     * char* pointer, so we have to make it uint8_t to make things not break.
     * Anyone who performs further investigation of the xlib API likely risks
     * permanent brain damage. */
    uint8_t *pix = image->data;
    Window root;
    XSetWindowAttributes attr;

    /* Code doesn't currently support 16-bit or PAL8 */
    if (image->bits_per_pixel != 24 && image->bits_per_pixel != 32)
        return;

    if (!s->c)
        s->c = XCreateFontCursor(dpy, XC_left_ptr);
    root = DefaultRootWindow(dpy);
    attr.cursor = s->c;
    XChangeWindowAttributes(dpy, root, CWCursor, &attr);

    xcim = XFixesGetCursorImage(dpy);
    if (!xcim) {
        av_log(s1, AV_LOG_WARNING,
               "XFixesGetCursorImage failed\n");
        return;
    }

    x = xcim->x - xcim->xhot;
    y = xcim->y - xcim->yhot;

    to_line   = FFMIN((y + xcim->height), (height + y_off));
    to_column = FFMIN((x + xcim->width),  (width  + x_off));

    for (line = FFMAX(y, y_off); line < to_line; line++) {
        for (column = FFMAX(x, x_off); column < to_column; column++) {
            int xcim_addr  = (line  - y)     * xcim->width + column - x;
            int image_addr = ((line - y_off) * width       + column - x_off) * pixstride;
            int r          = (uint8_t)(xcim->pixels[xcim_addr] >>  0);
            int g          = (uint8_t)(xcim->pixels[xcim_addr] >>  8);
            int b          = (uint8_t)(xcim->pixels[xcim_addr] >> 16);
            int a          = (uint8_t)(xcim->pixels[xcim_addr] >> 24);

            if (a == 255) {
                pix[image_addr + 0] = r;
                pix[image_addr + 1] = g;
                pix[image_addr + 2] = b;
            } else if (a) {
                /* pixel values from XFixesGetCursorImage come premultiplied by alpha */
                pix[image_addr + 0] = r + (pix[image_addr + 0] * (255 - a) + 255 / 2) / 255;
                pix[image_addr + 1] = g + (pix[image_addr + 1] * (255 - a) + 255 / 2) / 255;
                pix[image_addr + 2] = b + (pix[image_addr + 2] * (255 - a) + 255 / 2) / 255;
            }
        }
    }

    XFree(xcim);
    xcim = NULL;
}

/**
 * Read new data in the image structure.
 *
 * @param dpy X11 display to grab from
 * @param d
 * @param image Image where the grab will be put
 * @param x Top-Left grabbing rectangle horizontal coordinate
 * @param y Top-Left grabbing rectangle vertical coordinate
 * @return 0 if error, !0 if successful
 */
static int xget_zpixmap(Display *dpy, Drawable d, XImage *image, int x, int y)
{
    xGetImageReply rep;
    xGetImageReq *req;
    long nbytes;

    if (!image)
        return 0;

    LockDisplay(dpy);
    GetReq(GetImage, req);

    /* First set up the standard stuff in the request */
    req->drawable  = d;
    req->x         = x;
    req->y         = y;
    req->width     = image->width;
    req->height    = image->height;
    req->planeMask = (unsigned int)AllPlanes;
    req->format    = ZPixmap;

    if (!_XReply(dpy, (xReply *)&rep, 0, xFalse) || !rep.length) {
        UnlockDisplay(dpy);
        SyncHandle();
        return 0;
    }

    nbytes = (long)rep.length << 2;
    _XReadPad(dpy, image->data, nbytes);

    UnlockDisplay(dpy);
    SyncHandle();
    return 1;
}

/**
 * Grab a frame from x11 (public device demuxer API).
 *
 * @param s1 Context from avformat core
 * @param pkt Packet holding the brabbed frame
 * @return frame size in bytes
 */
static int x11grab_read_packet(AVFormatContext *s1, AVPacket *pkt)
{
    X11GrabContext *s = s1->priv_data;
    Display *dpy      = s->dpy;
    XImage *image     = s->image;
    int x_off         = s->x_off;
    int y_off         = s->y_off;
    int follow_mouse  = s->follow_mouse;
    int screen, pointer_x, pointer_y, _, same_screen = 1;
    Window w, root;
    int64_t curtime, delay;
    struct timespec ts;

    /* wait based on the frame rate */
    for (;;) {
        curtime = av_gettime();
        delay   = s->time_frame * av_q2d(s->time_base) - curtime;
        if (delay <= 0) {
            break;
        }
        ts.tv_sec  = delay / 1000000;
        ts.tv_nsec = (delay % 1000000) * 1000;
        nanosleep(&ts, NULL);
    }

<<<<<<< HEAD
    /* Calculate the time of the next frame */
    do {
      s->time_frame += INT64_C(1000000);
    } while ((s->time_frame * av_q2d(s->time_base) - curtime) <= 0);

    av_init_packet(pkt);
=======
>>>>>>> 0b1bd1b2
    pkt->data = image->data;
    pkt->size = s->frame_size;
    pkt->pts  = curtime;
    if (s->palette_changed) {
        uint8_t *pal = av_packet_new_side_data(pkt, AV_PKT_DATA_PALETTE,
                                               AVPALETTE_SIZE);
        if (!pal) {
            av_log(s, AV_LOG_ERROR, "Cannot append palette to packet\n");
        } else {
            memcpy(pal, s->palette, AVPALETTE_SIZE);
            s->palette_changed = 0;
        }
    }

    screen = DefaultScreen(dpy);
    root   = RootWindow(dpy, screen);

    if (follow_mouse || s->draw_mouse)
        same_screen = XQueryPointer(dpy, root, &w, &w,
                                    &pointer_x, &pointer_y, &_, &_, &_);

    if (follow_mouse && same_screen) {
        int screen_w, screen_h;

        screen_w = DisplayWidth(dpy, screen);
        screen_h = DisplayHeight(dpy, screen);
        if (follow_mouse == -1) {
            // follow the mouse, put it at center of grabbing region
            x_off += pointer_x - s->width / 2 - x_off;
            y_off += pointer_y - s->height / 2 - y_off;
        } else {
            // follow the mouse, but only move the grabbing region when mouse
            // reaches within certain pixels to the edge.
            if (pointer_x > x_off + s->width - follow_mouse)
                x_off += pointer_x - (x_off + s->width - follow_mouse);
            else if (pointer_x < x_off + follow_mouse)
                x_off -= (x_off + follow_mouse) - pointer_x;
            if (pointer_y > y_off + s->height - follow_mouse)
                y_off += pointer_y - (y_off + s->height - follow_mouse);
            else if (pointer_y < y_off + follow_mouse)
                y_off -= (y_off + follow_mouse) - pointer_y;
        }
        // adjust grabbing region position if it goes out of screen.
        s->x_off = x_off = av_clip(x_off, 0, screen_w - s->width);
        s->y_off = y_off = av_clip(y_off, 0, screen_h - s->height);

        if (s->show_region && s->region_win)
            XMoveWindow(dpy, s->region_win,
                        s->x_off - REGION_WIN_BORDER,
                        s->y_off - REGION_WIN_BORDER);
    }

    if (s->show_region && same_screen) {
        if (s->region_win) {
            XEvent evt = { .type = NoEventMask };
            // Clean up the events, and do the initial draw or redraw.
            while (XCheckMaskEvent(dpy, ExposureMask | StructureNotifyMask,
                                   &evt))
                ;
            if (evt.type)
                x11grab_draw_region_win(s);
        } else {
            x11grab_region_win_init(s);
        }
    }

    if (s->use_shm) {
        if (!XShmGetImage(dpy, root, image, x_off, y_off, AllPlanes))
            av_log(s1, AV_LOG_INFO, "XShmGetImage() failed\n");
    } else {
        if (!xget_zpixmap(dpy, root, image, x_off, y_off))
            av_log(s1, AV_LOG_INFO, "XGetZPixmap() failed\n");
    }

    if (s->draw_mouse && same_screen)
        paint_mouse_pointer(image, s1);

    return s->frame_size;
}

/**
 * Close x11 frame grabber (public device demuxer API).
 *
 * @param s1 Context from avformat core
 * @return 0 success, !0 failure
 */
static int x11grab_read_close(AVFormatContext *s1)
{
    X11GrabContext *x11grab = s1->priv_data;

    /* Detach cleanly from shared mem */
    if (x11grab->use_shm) {
        XShmDetach(x11grab->dpy, &x11grab->shminfo);
        shmdt(x11grab->shminfo.shmaddr);
        shmctl(x11grab->shminfo.shmid, IPC_RMID, NULL);
    }

    /* Destroy X11 image */
    if (x11grab->image) {
        XDestroyImage(x11grab->image);
        x11grab->image = NULL;
    }

    if (x11grab->region_win)
        XDestroyWindow(x11grab->dpy, x11grab->region_win);

    /* Free X11 display */
    XCloseDisplay(x11grab->dpy);
    return 0;
}

#define OFFSET(x) offsetof(X11GrabContext, x)
#define DEC AV_OPT_FLAG_DECODING_PARAM
static const AVOption options[] = {
    { "grab_x", "Initial x coordinate.", OFFSET(x_off), AV_OPT_TYPE_INT, { .i64 = 0 }, 0, INT_MAX, DEC },
    { "grab_y", "Initial y coordinate.", OFFSET(y_off), AV_OPT_TYPE_INT, { .i64 = 0 }, 0, INT_MAX, DEC },
    { "draw_mouse", "draw the mouse pointer", OFFSET(draw_mouse), AV_OPT_TYPE_INT, {.i64 = 1}, 0, 1, DEC },

    { "follow_mouse", "move the grabbing region when the mouse pointer reaches within specified amount of pixels to the edge of region",
      OFFSET(follow_mouse), AV_OPT_TYPE_INT, {.i64 = 0}, -1, INT_MAX, DEC, "follow_mouse" },
    { "centered",     "keep the mouse pointer at the center of grabbing region when following",
      0, AV_OPT_TYPE_CONST, {.i64 = -1}, INT_MIN, INT_MAX, DEC, "follow_mouse" },

    { "framerate",  "set video frame rate",      OFFSET(framerate),   AV_OPT_TYPE_VIDEO_RATE, {.str = "ntsc"}, 0, INT_MAX, DEC },
    { "show_region", "show the grabbing region", OFFSET(show_region), AV_OPT_TYPE_INT,        {.i64 = 0}, 0, 1, DEC },
    { "video_size",  "set video frame size",     OFFSET(width),       AV_OPT_TYPE_IMAGE_SIZE, {.str = "vga"}, 0, 0, DEC },
    { "use_shm",     "use MIT-SHM extension",    OFFSET(use_shm),     AV_OPT_TYPE_INT,        {.i64 = 1}, 0, 1, DEC },
    { NULL },
};

static const AVClass x11_class = {
    .class_name = "X11grab indev",
    .item_name  = av_default_item_name,
    .option     = options,
    .version    = LIBAVUTIL_VERSION_INT,
    .category   = AV_CLASS_CATEGORY_DEVICE_VIDEO_INPUT,
};

/** x11 grabber device demuxer declaration */
AVInputFormat ff_x11grab_demuxer = {
    .name           = "x11grab",
    .long_name      = NULL_IF_CONFIG_SMALL("X11grab"),
    .priv_data_size = sizeof(X11GrabContext),
    .read_header    = x11grab_read_header,
    .read_packet    = x11grab_read_packet,
    .read_close     = x11grab_read_close,
    .flags          = AVFMT_NOFILE,
    .priv_class     = &x11_class,
};<|MERGE_RESOLUTION|>--- conflicted
+++ resolved
@@ -539,15 +539,11 @@
         nanosleep(&ts, NULL);
     }
 
-<<<<<<< HEAD
     /* Calculate the time of the next frame */
     do {
       s->time_frame += INT64_C(1000000);
     } while ((s->time_frame * av_q2d(s->time_base) - curtime) <= 0);
 
-    av_init_packet(pkt);
-=======
->>>>>>> 0b1bd1b2
     pkt->data = image->data;
     pkt->size = s->frame_size;
     pkt->pts  = curtime;
