--- conflicted
+++ resolved
@@ -557,21 +557,7 @@
 
 INIT_YMM avx
 
-<<<<<<< HEAD
 %if HAVE_AVX_EXTERNAL
-%macro INTERL_AVX 5
-    vunpckhps      %3, %2, %1
-    vunpcklps      %2, %2, %1
-    vextractf128   %4(%5), %2, 0
-    vextractf128  %4 %+ H(%5), %3, 0
-    vextractf128   %4(%5 + 1), %2, 1
-    vextractf128  %4 %+ H(%5 + 1), %3, 1
-%endmacro
-
-%define INTERL INTERL_AVX
-
-=======
->>>>>>> 681a86ab
 DECL_PASS pass_avx, PASS_BIG 1
 DECL_PASS pass_interleave_avx, PASS_BIG 0
 
@@ -1093,11 +1079,7 @@
 %endif
 
 INIT_YMM avx
-<<<<<<< HEAD
-=======
+
+%if HAVE_AVX_EXTERNAL
 DECL_IMDCT
->>>>>>> 681a86ab
-
-%if HAVE_AVX_EXTERNAL
-DECL_IMDCT POSROTATESHUF_AVX
 %endif