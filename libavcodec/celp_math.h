--- conflicted
+++ resolved
@@ -64,7 +64,6 @@
 }
 
 /**
-<<<<<<< HEAD
  * returns the dot product of 2 int16_t vectors.
  * @param a input data array
  * @param b input data array
@@ -75,10 +74,7 @@
 int64_t ff_dot_product(const int16_t *a, const int16_t *b, int length);
 
 /**
- * returns the dot product.
-=======
  * Return the dot product.
->>>>>>> 58c42af7
  * @param a input data array
  * @param b input data array
  * @param length number of elements
