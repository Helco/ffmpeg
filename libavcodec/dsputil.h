--- conflicted
+++ resolved
@@ -354,13 +354,7 @@
 
 void ff_set_cmp(DSPContext *c, me_cmp_func *cmp, int type);
 
-<<<<<<< HEAD
 void ff_dsputil_init_alpha(DSPContext* c, AVCodecContext *avctx);
-void ff_dsputil_init_arm(DSPContext *c, AVCodecContext *avctx);
-void ff_dsputil_init_bfin(DSPContext *c, AVCodecContext *avctx);
-void ff_dsputil_init_ppc(DSPContext *c, AVCodecContext *avctx);
-void ff_dsputil_init_x86(DSPContext *c, AVCodecContext *avctx);
-=======
 void ff_dsputil_init_arm(DSPContext *c, AVCodecContext *avctx,
                          unsigned high_bit_depth);
 void ff_dsputil_init_bfin(DSPContext *c, AVCodecContext *avctx,
@@ -369,7 +363,6 @@
                          unsigned high_bit_depth);
 void ff_dsputil_init_x86(DSPContext *c, AVCodecContext *avctx,
                          unsigned high_bit_depth);
->>>>>>> 5169e688
 
 void ff_dsputil_init_dwt(DSPContext *c);
 
