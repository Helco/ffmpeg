/*
 * H.264/HEVC common parsing code
 *
 * This file is part of FFmpeg.
 *
 * FFmpeg is free software; you can redistribute it and/or
 * modify it under the terms of the GNU Lesser General Public
 * License as published by the Free Software Foundation; either
 * version 2.1 of the License, or (at your option) any later version.
 *
 * FFmpeg is distributed in the hope that it will be useful,
 * but WITHOUT ANY WARRANTY; without even the implied warranty of
 * MERCHANTABILITY or FITNESS FOR A PARTICULAR PURPOSE.  See the GNU
 * Lesser General Public License for more details.
 *
 * You should have received a copy of the GNU Lesser General Public
 * License along with FFmpeg; if not, write to the Free Software
 * Foundation, Inc., 51 Franklin Street, Fifth Floor, Boston, MA 02110-1301 USA
 */

#include <string.h>

#include "config.h"

#include "libavutil/intmath.h"
#include "libavutil/intreadwrite.h"
#include "libavutil/mem.h"

#include "hevc.h"
#include "h2645_parse.h"

int ff_h2645_extract_rbsp(const uint8_t *src, int length,
                          H2645NAL *nal)
{
    int i, si, di;
    uint8_t *dst;

    nal->skipped_bytes = 0;
#define STARTCODE_TEST                                                  \
        if (i + 2 < length && src[i + 1] == 0 && src[i + 2] <= 3) {     \
            if (src[i + 2] != 3) {                                      \
                /* startcode, so we must be past the end */             \
                length = i;                                             \
            }                                                           \
            break;                                                      \
        }
#if HAVE_FAST_UNALIGNED
#define FIND_FIRST_ZERO                                                 \
        if (i > 0 && !src[i])                                           \
            i--;                                                        \
        while (src[i])                                                  \
            i++
#if HAVE_FAST_64BIT
    for (i = 0; i + 1 < length; i += 9) {
        if (!((~AV_RN64A(src + i) &
               (AV_RN64A(src + i) - 0x0100010001000101ULL)) &
              0x8000800080008080ULL))
            continue;
        FIND_FIRST_ZERO;
        STARTCODE_TEST;
        i -= 7;
    }
#else
    for (i = 0; i + 1 < length; i += 5) {
        if (!((~AV_RN32A(src + i) &
               (AV_RN32A(src + i) - 0x01000101U)) &
              0x80008080U))
            continue;
        FIND_FIRST_ZERO;
        STARTCODE_TEST;
        i -= 3;
    }
#endif /* HAVE_FAST_64BIT */
#else
    for (i = 0; i + 1 < length; i += 2) {
        if (src[i])
            continue;
        if (i > 0 && src[i - 1] == 0)
            i--;
        STARTCODE_TEST;
    }
#endif /* HAVE_FAST_UNALIGNED */

    if (i >= length - 1) { // no escaped 0
        nal->data     =
        nal->raw_data = src;
        nal->size     =
        nal->raw_size = length;
        return length;
    }

    av_fast_malloc(&nal->rbsp_buffer, &nal->rbsp_buffer_size,
                   length + AV_INPUT_BUFFER_PADDING_SIZE);
    if (!nal->rbsp_buffer)
        return AVERROR(ENOMEM);

    dst = nal->rbsp_buffer;

    memcpy(dst, src, i);
    si = di = i;
    while (si + 2 < length) {
        // remove escapes (very rare 1:2^22)
        if (src[si + 2] > 3) {
            dst[di++] = src[si++];
            dst[di++] = src[si++];
        } else if (src[si] == 0 && src[si + 1] == 0) {
            if (src[si + 2] == 3) { // escape
                dst[di++] = 0;
                dst[di++] = 0;
                si       += 3;

                if (nal->skipped_bytes_pos) {
                    nal->skipped_bytes++;
                    if (nal->skipped_bytes_pos_size < nal->skipped_bytes) {
                        nal->skipped_bytes_pos_size *= 2;
                        av_assert0(nal->skipped_bytes_pos_size >= nal->skipped_bytes);
                        av_reallocp_array(&nal->skipped_bytes_pos,
                                nal->skipped_bytes_pos_size,
                                sizeof(*nal->skipped_bytes_pos));
                        if (!nal->skipped_bytes_pos) {
                            nal->skipped_bytes_pos_size = 0;
                            return AVERROR(ENOMEM);
                        }
                    }
                    if (nal->skipped_bytes_pos)
                        nal->skipped_bytes_pos[nal->skipped_bytes-1] = di - 1;
                }
                continue;
            } else // next start code
                goto nsc;
        }

        dst[di++] = src[si++];
    }
    while (si < length)
        dst[di++] = src[si++];

nsc:
    memset(dst + di, 0, AV_INPUT_BUFFER_PADDING_SIZE);

    nal->data = dst;
    nal->size = di;
    nal->raw_data = src;
    nal->raw_size = si;
    return si;
}

<<<<<<< HEAD
static const char *nal_unit_name(int nal_type)
{
    switch(nal_type) {
    case NAL_TRAIL_N    : return "TRAIL_N";
    case NAL_TRAIL_R    : return "TRAIL_R";
    case NAL_TSA_N      : return "TSA_N";
    case NAL_TSA_R      : return "TSA_R";
    case NAL_STSA_N     : return "STSA_N";
    case NAL_STSA_R     : return "STSA_R";
    case NAL_RADL_N     : return "RADL_N";
    case NAL_RADL_R     : return "RADL_R";
    case NAL_RASL_N     : return "RASL_N";
    case NAL_RASL_R     : return "RASL_R";
    case NAL_BLA_W_LP   : return "BLA_W_LP";
    case NAL_BLA_W_RADL : return "BLA_W_RADL";
    case NAL_BLA_N_LP   : return "BLA_N_LP";
    case NAL_IDR_W_RADL : return "IDR_W_RADL";
    case NAL_IDR_N_LP   : return "IDR_N_LP";
    case NAL_CRA_NUT    : return "CRA_NUT";
    case NAL_VPS        : return "VPS";
    case NAL_SPS        : return "SPS";
    case NAL_PPS        : return "PPS";
    case NAL_AUD        : return "AUD";
    case NAL_EOS_NUT    : return "EOS_NUT";
    case NAL_EOB_NUT    : return "EOB_NUT";
    case NAL_FD_NUT     : return "FD_NUT";
    case NAL_SEI_PREFIX : return "SEI_PREFIX";
    case NAL_SEI_SUFFIX : return "SEI_SUFFIX";
    default : return "?";
    }
=======
static int get_bit_length(H2645NAL *nal, int skip_trailing_zeros)
{
    int size = nal->size;
    int v;

    while (skip_trailing_zeros && size > 0 && nal->data[size - 1] == 0)
        size--;

    if (!size)
        return 0;

    v = nal->data[size - 1];

    if (size > INT_MAX / 8)
        return AVERROR(ERANGE);
    size *= 8;

    /* remove the stop bit and following trailing zeros,
     * or nothing for damaged bitstreams */
    if (v)
        size -= av_ctz(v) + 1;

    return size;
>>>>>>> 90ed6c5c
}

/**
 * @return AVERROR_INVALIDDATA if the packet is not a valid NAL unit,
 * 0 if the unit should be skipped, 1 otherwise
 */
static int hevc_parse_nal_header(H2645NAL *nal, void *logctx)
{
    GetBitContext *gb = &nal->gb;
    int nuh_layer_id;

    if (get_bits1(gb) != 0)
        return AVERROR_INVALIDDATA;

    nal->type = get_bits(gb, 6);

    nuh_layer_id   = get_bits(gb, 6);
    nal->temporal_id = get_bits(gb, 3) - 1;
    if (nal->temporal_id < 0)
        return AVERROR_INVALIDDATA;

    av_log(logctx, AV_LOG_DEBUG,
           "nal_unit_type: %d(%s), nuh_layer_id: %d, temporal_id: %d\n",
           nal->type, nal_unit_name(nal->type), nuh_layer_id, nal->temporal_id);

    return nuh_layer_id == 0;
}

static int h264_parse_nal_header(H2645NAL *nal, void *logctx)
{
    GetBitContext *gb = &nal->gb;

    if (get_bits1(gb) != 0)
        return AVERROR_INVALIDDATA;

    nal->ref_idc = get_bits(gb, 2);
    nal->type    = get_bits(gb, 5);

    av_log(logctx, AV_LOG_DEBUG,
           "nal_unit_type: %d, nal_ref_idc: %d\n",
           nal->type, nal->ref_idc);

    return 1;
}

int ff_h2645_packet_split(H2645Packet *pkt, const uint8_t *buf, int length,
                          void *logctx, int is_nalff, int nal_length_size,
                          enum AVCodecID codec_id)
{
    int consumed, ret = 0;

    pkt->nb_nals = 0;
    while (length >= 4) {
        H2645NAL *nal;
        int extract_length = 0;
        int skip_trailing_zeros = 1;

        if (is_nalff) {
            int i;
            for (i = 0; i < nal_length_size; i++)
                extract_length = (extract_length << 8) | buf[i];
            buf    += nal_length_size;
            length -= nal_length_size;

            if (extract_length > length) {
                av_log(logctx, AV_LOG_ERROR, "Invalid NAL unit size.\n");
                return AVERROR_INVALIDDATA;
            }
        } else {
            /* search start code */
            while (buf[0] != 0 || buf[1] != 0 || buf[2] != 1) {
                ++buf;
                --length;
                if (length < 4) {
                    if (pkt->nb_nals > 0) {
                        // No more start codes: we discarded some irrelevant
                        // bytes at the end of the packet.
                        return 0;
                    } else {
                        av_log(logctx, AV_LOG_ERROR, "No start code is found.\n");
                        return AVERROR_INVALIDDATA;
                    }
                }
            }

            buf           += 3;
            length        -= 3;
            extract_length = length;
        }

        if (pkt->nals_allocated < pkt->nb_nals + 1) {
            int new_size = pkt->nals_allocated + 1;
            void *tmp = av_realloc_array(pkt->nals, new_size, sizeof(*pkt->nals));

            if (!tmp)
                return AVERROR(ENOMEM);

            pkt->nals = tmp;
            memset(pkt->nals + pkt->nals_allocated, 0,
                   (new_size - pkt->nals_allocated) * sizeof(*pkt->nals));

            nal = &pkt->nals[pkt->nb_nals];
            nal->skipped_bytes_pos_size = 1024; // initial buffer size
            nal->skipped_bytes_pos = av_malloc_array(nal->skipped_bytes_pos_size, sizeof(*nal->skipped_bytes_pos));
            if (!nal->skipped_bytes_pos)
                return AVERROR(ENOMEM);

            pkt->nals_allocated = new_size;
        }
        nal = &pkt->nals[pkt->nb_nals];

        consumed = ff_h2645_extract_rbsp(buf, extract_length, nal);
        if (consumed < 0)
            return consumed;

<<<<<<< HEAD
        pkt->nb_nals++;

        ret = init_get_bits8(&nal->gb, nal->data, nal->size);
=======
        /* see commit 3566042a0 */
        if (consumed < length - 3 &&
            buf[consumed]     == 0x00 && buf[consumed + 1] == 0x00 &&
            buf[consumed + 2] == 0x01 && buf[consumed + 3] == 0xE0)
            skip_trailing_zeros = 0;

        nal->size_bits = get_bit_length(nal, skip_trailing_zeros);

        ret = init_get_bits(&nal->gb, nal->data, nal->size_bits);
>>>>>>> 90ed6c5c
        if (ret < 0)
            return ret;

        if (codec_id == AV_CODEC_ID_HEVC)
            ret = hevc_parse_nal_header(nal, logctx);
        else
            ret = h264_parse_nal_header(nal, logctx);
        if (ret <= 0) {
            if (ret < 0) {
                av_log(logctx, AV_LOG_ERROR, "Invalid NAL unit %d, skipping.\n",
                       nal->type);
            }
            pkt->nb_nals--;
        }

        buf    += consumed;
        length -= consumed;
    }

    return 0;
}

void ff_h2645_packet_uninit(H2645Packet *pkt)
{
    int i;
    for (i = 0; i < pkt->nals_allocated; i++) {
        av_freep(&pkt->nals[i].rbsp_buffer);
        av_freep(&pkt->nals[i].skipped_bytes_pos);
    }
    av_freep(&pkt->nals);
    pkt->nals_allocated = 0;
}<|MERGE_RESOLUTION|>--- conflicted
+++ resolved
@@ -145,7 +145,6 @@
     return si;
 }
 
-<<<<<<< HEAD
 static const char *nal_unit_name(int nal_type)
 {
     switch(nal_type) {
@@ -176,7 +175,8 @@
     case NAL_SEI_SUFFIX : return "SEI_SUFFIX";
     default : return "?";
     }
-=======
+}
+
 static int get_bit_length(H2645NAL *nal, int skip_trailing_zeros)
 {
     int size = nal->size;
@@ -197,10 +197,9 @@
     /* remove the stop bit and following trailing zeros,
      * or nothing for damaged bitstreams */
     if (v)
-        size -= av_ctz(v) + 1;
+        size -= ff_ctz(v) + 1;
 
     return size;
->>>>>>> 90ed6c5c
 }
 
 /**
@@ -316,11 +315,8 @@
         if (consumed < 0)
             return consumed;
 
-<<<<<<< HEAD
         pkt->nb_nals++;
 
-        ret = init_get_bits8(&nal->gb, nal->data, nal->size);
-=======
         /* see commit 3566042a0 */
         if (consumed < length - 3 &&
             buf[consumed]     == 0x00 && buf[consumed + 1] == 0x00 &&
@@ -329,8 +325,7 @@
 
         nal->size_bits = get_bit_length(nal, skip_trailing_zeros);
 
-        ret = init_get_bits(&nal->gb, nal->data, nal->size_bits);
->>>>>>> 90ed6c5c
+        ret = init_get_bits8(&nal->gb, nal->data, nal->size_bits);
         if (ret < 0)
             return ret;
 
