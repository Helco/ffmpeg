/*
 * huffyuv decoder
 *
 * Copyright (c) 2002-2014 Michael Niedermayer <michaelni@gmx.at>
 *
 * see http://www.pcisys.net/~melanson/codecs/huffyuv.txt for a description of
 * the algorithm used
 *
 * This file is part of FFmpeg.
 *
 * FFmpeg is free software; you can redistribute it and/or
 * modify it under the terms of the GNU Lesser General Public
 * License as published by the Free Software Foundation; either
 * version 2.1 of the License, or (at your option) any later version.
 *
 * FFmpeg is distributed in the hope that it will be useful,
 * but WITHOUT ANY WARRANTY; without even the implied warranty of
 * MERCHANTABILITY or FITNESS FOR A PARTICULAR PURPOSE.  See the GNU
 * Lesser General Public License for more details.
 *
 * You should have received a copy of the GNU Lesser General Public
 * License along with FFmpeg; if not, write to the Free Software
 * Foundation, Inc., 51 Franklin Street, Fifth Floor, Boston, MA 02110-1301 USA
 *
 * yuva, gray, 4:4:4, 4:1:1, 4:1:0 and >8 bit per sample support sponsored by NOA
 */

/**
 * @file
 * huffyuv decoder
 */

#define UNCHECKED_BITSTREAM_READER 1

#include "avcodec.h"
#include "get_bits.h"
#include "huffyuv.h"
#include "huffyuvdsp.h"
#include "thread.h"
#include "libavutil/pixdesc.h"

#define classic_shift_luma_table_size 42
static const unsigned char classic_shift_luma[classic_shift_luma_table_size + FF_INPUT_BUFFER_PADDING_SIZE] = {
    34, 36, 35, 69, 135, 232,   9, 16, 10, 24,  11,  23,  12,  16, 13, 10,
    14,  8, 15,  8,  16,   8,  17, 20, 16, 10, 207, 206, 205, 236, 11,  8,
    10, 21,  9, 23,   8,   8, 199, 70, 69, 68,   0,
  0,0,0,0,0,0,0,0,
};

#define classic_shift_chroma_table_size 59
static const unsigned char classic_shift_chroma[classic_shift_chroma_table_size + FF_INPUT_BUFFER_PADDING_SIZE] = {
    66, 36,  37,  38, 39, 40,  41,  75,  76,  77, 110, 239, 144, 81, 82,  83,
    84, 85, 118, 183, 56, 57,  88,  89,  56,  89, 154,  57,  58, 57, 26, 141,
    57, 56,  58,  57, 58, 57, 184, 119, 214, 245, 116,  83,  82, 49, 80,  79,
    78, 77,  44,  75, 41, 40,  39,  38,  37,  36,  34,  0,
  0,0,0,0,0,0,0,0,
};

static const unsigned char classic_add_luma[256] = {
     3,  9,  5, 12, 10, 35, 32, 29, 27, 50, 48, 45, 44, 41, 39, 37,
    73, 70, 68, 65, 64, 61, 58, 56, 53, 50, 49, 46, 44, 41, 38, 36,
    68, 65, 63, 61, 58, 55, 53, 51, 48, 46, 45, 43, 41, 39, 38, 36,
    35, 33, 32, 30, 29, 27, 26, 25, 48, 47, 46, 44, 43, 41, 40, 39,
    37, 36, 35, 34, 32, 31, 30, 28, 27, 26, 24, 23, 22, 20, 19, 37,
    35, 34, 33, 31, 30, 29, 27, 26, 24, 23, 21, 20, 18, 17, 15, 29,
    27, 26, 24, 22, 21, 19, 17, 16, 14, 26, 25, 23, 21, 19, 18, 16,
    15, 27, 25, 23, 21, 19, 17, 16, 14, 26, 25, 23, 21, 18, 17, 14,
    12, 17, 19, 13,  4,  9,  2, 11,  1,  7,  8,  0, 16,  3, 14,  6,
    12, 10,  5, 15, 18, 11, 10, 13, 15, 16, 19, 20, 22, 24, 27, 15,
    18, 20, 22, 24, 26, 14, 17, 20, 22, 24, 27, 15, 18, 20, 23, 25,
    28, 16, 19, 22, 25, 28, 32, 36, 21, 25, 29, 33, 38, 42, 45, 49,
    28, 31, 34, 37, 40, 42, 44, 47, 49, 50, 52, 54, 56, 57, 59, 60,
    62, 64, 66, 67, 69, 35, 37, 39, 40, 42, 43, 45, 47, 48, 51, 52,
    54, 55, 57, 59, 60, 62, 63, 66, 67, 69, 71, 72, 38, 40, 42, 43,
    46, 47, 49, 51, 26, 28, 30, 31, 33, 34, 18, 19, 11, 13,  7,  8,
};

static const unsigned char classic_add_chroma[256] = {
     3,    1,   2,   2,   2,   2,   3,   3,   7,   5,   7,   5,   8,   6,  11,   9,
     7,   13,  11,  10,   9,   8,   7,   5,   9,   7,   6,   4,   7,   5,   8,   7,
     11,   8,  13,  11,  19,  15,  22,  23,  20,  33,  32,  28,  27,  29,  51,  77,
     43,  45,  76,  81,  46,  82,  75,  55,  56, 144,  58,  80,  60,  74, 147,  63,
    143,  65,  66,  67,  68,  69,  70,  71,  72,  73,  74,  75,  76,  77,  78,  79,
     80,  81,  82,  83,  84,  85,  86,  87,  88,  89,  90,  91,  27,  30,  21,  22,
     17,  14,   5,   6, 100,  54,  47,  50,  51,  53, 106, 107, 108, 109, 110, 111,
    112, 113, 114, 115,   4, 117, 118,  92,  94, 121, 122,   3, 124, 103,   2,   1,
      0, 129, 130, 131, 120, 119, 126, 125, 136, 137, 138, 139, 140, 141, 142, 134,
    135, 132, 133, 104,  64, 101,  62,  57, 102,  95,  93,  59,  61,  28,  97,  96,
     52,  49,  48,  29,  32,  25,  24,  46,  23,  98,  45,  44,  43,  20,  42,  41,
     19,  18,  99,  40,  15,  39,  38,  16,  13,  12,  11,  37,  10,   9,   8,  36,
      7, 128, 127, 105, 123, 116,  35,  34,  33, 145,  31,  79,  42, 146,  78,  26,
     83,  48,  49,  50,  44,  47,  26,  31,  30,  18,  17,  19,  21,  24,  25,  13,
     14,  16,  17,  18,  20,  21,  12,  14,  15,   9,  10,   6,   9,   6,   5,   8,
      6,  12,   8,  10,   7,   9,   6,   4,   6,   2,   2,   3,   3,   3,   3,   2,
};

static int read_len_table(uint8_t *dst, GetBitContext *gb, int n)
{
    int i, val, repeat;

    for (i = 0; i < n;) {
        repeat = get_bits(gb, 3);
        val    = get_bits(gb, 5);
        if (repeat == 0)
            repeat = get_bits(gb, 8);
        if (i + repeat > n || get_bits_left(gb) < 0) {
            av_log(NULL, AV_LOG_ERROR, "Error reading huffman table\n");
            return -1;
        }
        while (repeat--)
            dst[i++] = val;
    }
    return 0;
}

static int generate_joint_tables(HYuvContext *s)
{
    uint16_t symbols[1 << VLC_BITS];
    uint16_t bits[1 << VLC_BITS];
    uint8_t len[1 << VLC_BITS];
    int ret;

    if (s->bitstream_bpp < 24 || s->version > 2) {
        int p, i, y, u;
        for (p = 0; p < 4; p++) {
            int p0 = s->version > 2 ? p : 0;
            for (i = y = 0; y < s->vlc_n; y++) {
                int len0  = s->len[p0][y];
                int limit = VLC_BITS - len0;
                if (limit <= 0 || !len0)
                    continue;
                if ((sign_extend(y, 8) & (s->vlc_n-1)) != y)
                    continue;
                for (u = 0; u < s->vlc_n; u++) {
                    int len1 = s->len[p][u];
                    if (len1 > limit || !len1)
                        continue;
                    if ((sign_extend(u, 8) & (s->vlc_n-1)) != u)
                        continue;
                    av_assert0(i < (1 << VLC_BITS));
                    len[i]     = len0 + len1;
                    bits[i]    = (s->bits[p0][y] << len1) + s->bits[p][u];
                    symbols[i] = (y << 8) + (u & 0xFF);
                        i++;
                }
            }
            ff_free_vlc(&s->vlc[4 + p]);
            if ((ret = ff_init_vlc_sparse(&s->vlc[4 + p], VLC_BITS, i, len, 1, 1,
                                          bits, 2, 2, symbols, 2, 2, 0)) < 0)
                return ret;
        }
    } else {
        uint8_t (*map)[4] = (uint8_t(*)[4]) s->pix_bgr_map;
        int i, b, g, r, code;
        int p0 = s->decorrelate;
        int p1 = !s->decorrelate;
        /* Restrict the range to +/-16 because that's pretty much guaranteed
         * to cover all the combinations that fit in 11 bits total, and it
         *  does not matter if we miss a few rare codes. */
        for (i = 0, g = -16; g < 16; g++) {
            int len0   = s->len[p0][g & 255];
            int limit0 = VLC_BITS - len0;
            if (limit0 < 2 || !len0)
                continue;
            for (b = -16; b < 16; b++) {
                int len1   = s->len[p1][b & 255];
                int limit1 = limit0 - len1;
                if (limit1 < 1 || !len1)
                    continue;
                code = (s->bits[p0][g & 255] << len1) + s->bits[p1][b & 255];
                for (r = -16; r < 16; r++) {
                    int len2 = s->len[2][r & 255];
                    if (len2 > limit1 || !len2)
                        continue;
                    av_assert0(i < (1 << VLC_BITS));
                    len[i]  = len0 + len1 + len2;
                    bits[i] = (code << len2) + s->bits[2][r & 255];
                    if (s->decorrelate) {
                        map[i][G] = g;
                        map[i][B] = g + b;
                        map[i][R] = g + r;
                    } else {
                        map[i][B] = g;
                        map[i][G] = b;
                        map[i][R] = r;
                    }
                    i++;
                }
            }
        }
        ff_free_vlc(&s->vlc[4]);
        if ((ret = init_vlc(&s->vlc[4], VLC_BITS, i, len, 1, 1, bits, 2, 2, 0)) < 0)
            return ret;
    }
    return 0;
}

static int read_huffman_tables(HYuvContext *s, const uint8_t *src, int length)
{
    GetBitContext gb;
    int i;
    int ret;
    int count = 3;

    init_get_bits(&gb, src, length * 8);

    if (s->version > 2)
        count = 1 + s->alpha + 2*s->chroma;

    for (i = 0; i < count; i++) {
        if (read_len_table(s->len[i], &gb, s->vlc_n) < 0)
            return -1;
        if (ff_huffyuv_generate_bits_table(s->bits[i], s->len[i], s->vlc_n) < 0)
            return -1;
        ff_free_vlc(&s->vlc[i]);
        if ((ret = init_vlc(&s->vlc[i], VLC_BITS, s->vlc_n, s->len[i], 1, 1,
                           s->bits[i], 4, 4, 0)) < 0)
            return ret;
    }

    if ((ret = generate_joint_tables(s)) < 0)
        return ret;

    return (get_bits_count(&gb) + 7) / 8;
}

static int read_old_huffman_tables(HYuvContext *s)
{
    GetBitContext gb;
    int i;
    int ret;

    init_get_bits(&gb, classic_shift_luma,
                  classic_shift_luma_table_size * 8);
    if (read_len_table(s->len[0], &gb, 256) < 0)
        return -1;

    init_get_bits(&gb, classic_shift_chroma,
                  classic_shift_chroma_table_size * 8);
    if (read_len_table(s->len[1], &gb, 256) < 0)
        return -1;

    for (i = 0; i < 256; i++)
        s->bits[0][i] = classic_add_luma[i];
    for (i = 0; i < 256; i++)
        s->bits[1][i] = classic_add_chroma[i];

    if (s->bitstream_bpp >= 24) {
        memcpy(s->bits[1], s->bits[0], 256 * sizeof(uint32_t));
        memcpy(s->len[1], s->len[0], 256 * sizeof(uint8_t));
    }
    memcpy(s->bits[2], s->bits[1], 256 * sizeof(uint32_t));
    memcpy(s->len[2], s->len[1], 256 * sizeof(uint8_t));

    for (i = 0; i < 4; i++) {
        ff_free_vlc(&s->vlc[i]);
        if ((ret = init_vlc(&s->vlc[i], VLC_BITS, 256, s->len[i], 1, 1,
                            s->bits[i], 4, 4, 0)) < 0)
            return ret;
    }

    if ((ret = generate_joint_tables(s)) < 0)
        return ret;

    return 0;
}

static av_cold int decode_init(AVCodecContext *avctx)
{
    HYuvContext *s = avctx->priv_data;

    ff_huffyuvdsp_init(&s->hdsp);
    memset(s->vlc, 0, 4 * sizeof(VLC));

    s->interlaced = avctx->height > 288;
    s->bgr32      = 1;

    if (avctx->extradata_size) {
        if ((avctx->bits_per_coded_sample & 7) &&
            avctx->bits_per_coded_sample != 12)
            s->version = 1; // do such files exist at all?
        else if (avctx->extradata_size > 3 && avctx->extradata[3] == 0)
            s->version = 2;
        else
            s->version = 3;
    } else
        s->version = 0;

    s->bps = 8;
    s->n = 1<<s->bps;
    s->vlc_n = FFMIN(s->n, MAX_VLC_N);
    s->chroma = 1;
    if (s->version >= 2) {
        int method, interlace;

        if (avctx->extradata_size < 4)
            return -1;

        method           = avctx->extradata[0];
        s->decorrelate   = method & 64 ? 1 : 0;
        s->predictor     = method & 63;
<<<<<<< HEAD
        if (s->version == 2) {
            s->bitstream_bpp = ((uint8_t *) avctx->extradata)[1];
            if (s->bitstream_bpp == 0)
                s->bitstream_bpp = avctx->bits_per_coded_sample & ~7;
        } else {
            s->bps = (avctx->extradata[1] >> 4) + 1;
            s->n = 1<<s->bps;
            s->vlc_n = FFMIN(s->n, MAX_VLC_N);
            s->chroma_h_shift = avctx->extradata[1] & 3;
            s->chroma_v_shift = (avctx->extradata[1] >> 2) & 3;
            s->yuv   = !!(((uint8_t *) avctx->extradata)[2] & 1);
            s->chroma= !!(((uint8_t *) avctx->extradata)[2] & 3);
            s->alpha = !!(((uint8_t *) avctx->extradata)[2] & 4);
        }
        interlace     = (((uint8_t *) avctx->extradata)[2] & 0x30) >> 4;
=======
        s->bitstream_bpp = avctx->extradata[1];
        if (s->bitstream_bpp == 0)
            s->bitstream_bpp = avctx->bits_per_coded_sample & ~7;
        interlace     = (avctx->extradata[2] & 0x30) >> 4;
>>>>>>> b7616f57
        s->interlaced = (interlace == 1) ? 1 : (interlace == 2) ? 0 : s->interlaced;
        s->context    = avctx->extradata[2] & 0x40 ? 1 : 0;

        if (read_huffman_tables(s, avctx->extradata + 4,
                                avctx->extradata_size - 4) < 0)
            return AVERROR_INVALIDDATA;
    } else {
        switch (avctx->bits_per_coded_sample & 7) {
        case 1:
            s->predictor   = LEFT;
            s->decorrelate = 0;
            break;
        case 2:
            s->predictor   = LEFT;
            s->decorrelate = 1;
            break;
        case 3:
            s->predictor   = PLANE;
            s->decorrelate = avctx->bits_per_coded_sample >= 24;
            break;
        case 4:
            s->predictor   = MEDIAN;
            s->decorrelate = 0;
            break;
        default:
            s->predictor   = LEFT; // OLD
            s->decorrelate = 0;
            break;
        }
        s->bitstream_bpp = avctx->bits_per_coded_sample & ~7;
        s->context       = 0;

        if (read_old_huffman_tables(s) < 0)
            return AVERROR_INVALIDDATA;
    }

    if (s->version <= 2) {
        switch (s->bitstream_bpp) {
        case 12:
            avctx->pix_fmt = AV_PIX_FMT_YUV420P;
            s->yuv = 1;
            break;
        case 16:
            if (s->yuy2)
                avctx->pix_fmt = AV_PIX_FMT_YUYV422;
            else
                avctx->pix_fmt = AV_PIX_FMT_YUV422P;
            s->yuv = 1;
            break;
        case 24:
            if (s->bgr32)
                avctx->pix_fmt = AV_PIX_FMT_0RGB32;
            else
                avctx->pix_fmt = AV_PIX_FMT_BGR24;
            break;
        case 32:
            av_assert0(s->bgr32);
            avctx->pix_fmt = AV_PIX_FMT_RGB32;
            s->alpha = 1;
            break;
        default:
            return AVERROR_INVALIDDATA;
        }
        av_pix_fmt_get_chroma_sub_sample(avctx->pix_fmt,
                                         &s->chroma_h_shift,
                                         &s->chroma_v_shift);
    } else {
        switch ( (s->chroma<<10) | (s->yuv<<9) | (s->alpha<<8) | ((s->bps-1)<<4) | s->chroma_h_shift | (s->chroma_v_shift<<2)) {
        case 0x070:
            avctx->pix_fmt = AV_PIX_FMT_GRAY8;
            break;
        case 0x0F0:
            avctx->pix_fmt = AV_PIX_FMT_GRAY16;
            break;
        case 0x170:
            avctx->pix_fmt = AV_PIX_FMT_GRAY8A;
            break;
        case 0x470:
            avctx->pix_fmt = AV_PIX_FMT_GBRP;
            break;
        case 0x480:
            avctx->pix_fmt = AV_PIX_FMT_GBRP9;
            break;
        case 0x490:
            avctx->pix_fmt = AV_PIX_FMT_GBRP10;
            break;
        case 0x4B0:
            avctx->pix_fmt = AV_PIX_FMT_GBRP12;
            break;
        case 0x4D0:
            avctx->pix_fmt = AV_PIX_FMT_GBRP14;
            break;
        case 0x4F0:
            avctx->pix_fmt = AV_PIX_FMT_GBRP16;
            break;
        case 0x570:
            avctx->pix_fmt = AV_PIX_FMT_GBRAP;
            break;
        case 0x670:
            avctx->pix_fmt = AV_PIX_FMT_YUV444P;
            break;
        case 0x680:
            avctx->pix_fmt = AV_PIX_FMT_YUV444P9;
            break;
        case 0x690:
            avctx->pix_fmt = AV_PIX_FMT_YUV444P10;
            break;
        case 0x6B0:
            avctx->pix_fmt = AV_PIX_FMT_YUV444P12;
            break;
        case 0x6D0:
            avctx->pix_fmt = AV_PIX_FMT_YUV444P14;
            break;
        case 0x6F0:
            avctx->pix_fmt = AV_PIX_FMT_YUV444P16;
            break;
        case 0x671:
            avctx->pix_fmt = AV_PIX_FMT_YUV422P;
            break;
        case 0x681:
            avctx->pix_fmt = AV_PIX_FMT_YUV422P9;
            break;
        case 0x691:
            avctx->pix_fmt = AV_PIX_FMT_YUV422P10;
            break;
        case 0x6B1:
            avctx->pix_fmt = AV_PIX_FMT_YUV422P12;
            break;
        case 0x6D1:
            avctx->pix_fmt = AV_PIX_FMT_YUV422P14;
            break;
        case 0x6F1:
            avctx->pix_fmt = AV_PIX_FMT_YUV422P16;
            break;
        case 0x672:
            avctx->pix_fmt = AV_PIX_FMT_YUV411P;
            break;
        case 0x674:
            avctx->pix_fmt = AV_PIX_FMT_YUV440P;
            break;
        case 0x675:
            avctx->pix_fmt = AV_PIX_FMT_YUV420P;
            break;
        case 0x685:
            avctx->pix_fmt = AV_PIX_FMT_YUV420P9;
            break;
        case 0x695:
            avctx->pix_fmt = AV_PIX_FMT_YUV420P10;
            break;
        case 0x6B5:
            avctx->pix_fmt = AV_PIX_FMT_YUV420P12;
            break;
        case 0x6D5:
            avctx->pix_fmt = AV_PIX_FMT_YUV420P14;
            break;
        case 0x6F5:
            avctx->pix_fmt = AV_PIX_FMT_YUV420P16;
            break;
        case 0x67A:
            avctx->pix_fmt = AV_PIX_FMT_YUV410P;
            break;
        case 0x770:
            avctx->pix_fmt = AV_PIX_FMT_YUVA444P;
            break;
        case 0x780:
            avctx->pix_fmt = AV_PIX_FMT_YUVA444P9;
            break;
        case 0x790:
            avctx->pix_fmt = AV_PIX_FMT_YUVA444P10;
            break;
        case 0x7F0:
            avctx->pix_fmt = AV_PIX_FMT_YUVA444P16;
            break;
        case 0x771:
            avctx->pix_fmt = AV_PIX_FMT_YUVA422P;
            break;
        case 0x781:
            avctx->pix_fmt = AV_PIX_FMT_YUVA422P9;
            break;
        case 0x791:
            avctx->pix_fmt = AV_PIX_FMT_YUVA422P10;
            break;
        case 0x7F1:
            avctx->pix_fmt = AV_PIX_FMT_YUVA422P16;
            break;
        case 0x775:
            avctx->pix_fmt = AV_PIX_FMT_YUVA420P;
            break;
        case 0x785:
            avctx->pix_fmt = AV_PIX_FMT_YUVA420P9;
            break;
        case 0x795:
            avctx->pix_fmt = AV_PIX_FMT_YUVA420P10;
            break;
        case 0x7F5:
            avctx->pix_fmt = AV_PIX_FMT_YUVA420P16;
            break;
        default:
            return AVERROR_INVALIDDATA;
        }
    }

    ff_huffyuv_common_init(avctx);

    if ((avctx->pix_fmt == AV_PIX_FMT_YUV422P || avctx->pix_fmt == AV_PIX_FMT_YUV420P) && avctx->width & 1) {
        av_log(avctx, AV_LOG_ERROR, "width must be even for this colorspace\n");
        return AVERROR_INVALIDDATA;
    }
    if (s->predictor == MEDIAN && avctx->pix_fmt == AV_PIX_FMT_YUV422P && avctx->width%4) {
        av_log(avctx, AV_LOG_ERROR, "width must be a multiple of 4 this colorspace and predictor\n");
        return AVERROR_INVALIDDATA;
    }
    if (ff_huffyuv_alloc_temp(s)) {
        ff_huffyuv_common_end(s);
        return AVERROR(ENOMEM);
    }

    return 0;
}

static av_cold int decode_init_thread_copy(AVCodecContext *avctx)
{
    HYuvContext *s = avctx->priv_data;
    int i;

    if (ff_huffyuv_alloc_temp(s)) {
        ff_huffyuv_common_end(s);
        return AVERROR(ENOMEM);
    }

    for (i = 0; i < 8; i++)
        s->vlc[i].table = NULL;

<<<<<<< HEAD
    if (s->version >= 2) {
        if (read_huffman_tables(s, ((uint8_t *) avctx->extradata) + 4,
=======
    if (s->version == 2) {
        if (read_huffman_tables(s, avctx->extradata + 4,
>>>>>>> b7616f57
                                avctx->extradata_size) < 0)
            return AVERROR_INVALIDDATA;
    } else {
        if (read_old_huffman_tables(s) < 0)
            return AVERROR_INVALIDDATA;
    }

    return 0;
}

/** Subset of GET_VLC for use in hand-roller VLC code */
#define VLC_INTERN(dst, table, gb, name, bits, max_depth)   \
    code = table[index][0];                                 \
    n    = table[index][1];                                 \
    if (max_depth > 1 && n < 0) {                           \
        LAST_SKIP_BITS(name, gb, bits);                     \
        UPDATE_CACHE(name, gb);                             \
                                                            \
        nb_bits = -n;                                       \
        index   = SHOW_UBITS(name, gb, nb_bits) + code;     \
        code    = table[index][0];                          \
        n       = table[index][1];                          \
        if (max_depth > 2 && n < 0) {                       \
            LAST_SKIP_BITS(name, gb, nb_bits);              \
            UPDATE_CACHE(name, gb);                         \
                                                            \
            nb_bits = -n;                                   \
            index   = SHOW_UBITS(name, gb, nb_bits) + code; \
            code    = table[index][0];                      \
            n       = table[index][1];                      \
        }                                                   \
    }                                                       \
    dst = code;                                             \
    LAST_SKIP_BITS(name, gb, n)


#define GET_VLC_DUAL(dst0, dst1, name, gb, dtable, table1, table2,  \
                     bits, max_depth, OP)                           \
    do {                                                            \
        unsigned int index = SHOW_UBITS(name, gb, bits);            \
        int          code, n = dtable[index][1];                    \
                                                                    \
        if (n<=0) {                                                 \
            int nb_bits;                                            \
            VLC_INTERN(dst0, table1, gb, name, bits, max_depth);    \
                                                                    \
            UPDATE_CACHE(re, gb);                                   \
            index = SHOW_UBITS(name, gb, bits);                     \
            VLC_INTERN(dst1, table2, gb, name, bits, max_depth);    \
        } else {                                                    \
            code = dtable[index][0];                                \
            OP(dst0, dst1, code);                                   \
            LAST_SKIP_BITS(name, gb, n);                            \
        }                                                           \
    } while (0)

#define OP8bits(dst0, dst1, code) dst0 = code>>8; dst1 = code

#define READ_2PIX(dst0, dst1, plane1)                                   \
    UPDATE_CACHE(re, &s->gb);                                           \
    GET_VLC_DUAL(dst0, dst1, re, &s->gb, s->vlc[4+plane1].table,        \
                 s->vlc[0].table, s->vlc[plane1].table, VLC_BITS, 3, OP8bits)

static void decode_422_bitstream(HYuvContext *s, int count)
{
    int i, icount;
    OPEN_READER(re, &s->gb);
    count /= 2;

    icount = get_bits_left(&s->gb) / (32 * 4);
    if (count >= icount) {
        for (i = 0; i < icount; i++) {
            READ_2PIX(s->temp[0][2 * i],     s->temp[1][i], 1);
            READ_2PIX(s->temp[0][2 * i + 1], s->temp[2][i], 2);
        }
        for (; i < count && get_bits_left(&s->gb) > 0; i++) {
            READ_2PIX(s->temp[0][2 * i    ], s->temp[1][i], 1);
            if (get_bits_left(&s->gb) <= 0) break;
            READ_2PIX(s->temp[0][2 * i + 1], s->temp[2][i], 2);
        }
        for (; i < count; i++)
            s->temp[0][2 * i    ] = s->temp[1][i] =
            s->temp[0][2 * i + 1] = s->temp[2][i] = 0;
    } else {
        for (i = 0; i < count; i++) {
            READ_2PIX(s->temp[0][2 * i],     s->temp[1][i], 1);
            READ_2PIX(s->temp[0][2 * i + 1], s->temp[2][i], 2);
        }
    }
    CLOSE_READER(re, &s->gb);
}

#define READ_2PIX_PLANE(dst0, dst1, plane, OP) \
    UPDATE_CACHE(re, &s->gb); \
    GET_VLC_DUAL(dst0, dst1, re, &s->gb, s->vlc[4+plane].table, \
                 s->vlc[plane].table, s->vlc[plane].table, VLC_BITS, 3, OP)

#define OP14bits(dst0, dst1, code) dst0 = code>>8; dst1 = sign_extend(code, 8)

/* TODO instead of restarting the read when the code isn't in the first level
 * of the joint table, jump into the 2nd level of the individual table. */
#define READ_2PIX_PLANE16(dst0, dst1, plane){\
    dst0 = get_vlc2(&s->gb, s->vlc[plane].table, VLC_BITS, 3)<<2;\
    dst0 += get_bits(&s->gb, 2);\
    dst1 = get_vlc2(&s->gb, s->vlc[plane].table, VLC_BITS, 3)<<2;\
    dst1 += get_bits(&s->gb, 2);\
}
static void decode_plane_bitstream(HYuvContext *s, int count, int plane)
{
    int i;

    count /= 2;

    if (s->bps <= 8) {
        OPEN_READER(re, &s->gb);
        if (count >= (get_bits_left(&s->gb)) / (32 * 2)) {
            for (i = 0; i < count && get_bits_left(&s->gb) > 0; i++) {
                READ_2PIX_PLANE(s->temp[0][2 * i], s->temp[0][2 * i + 1], plane, OP8bits);
            }
        } else {
            for(i=0; i<count; i++){
                READ_2PIX_PLANE(s->temp[0][2 * i], s->temp[0][2 * i + 1], plane, OP8bits);
            }
        }
        CLOSE_READER(re, &s->gb);
    } else if (s->bps <= 14) {
        OPEN_READER(re, &s->gb);
        if (count >= (get_bits_left(&s->gb)) / (32 * 2)) {
            for (i = 0; i < count && get_bits_left(&s->gb) > 0; i++) {
                READ_2PIX_PLANE(s->temp16[0][2 * i], s->temp16[0][2 * i + 1], plane, OP14bits);
            }
        } else {
            for(i=0; i<count; i++){
                READ_2PIX_PLANE(s->temp16[0][2 * i], s->temp16[0][2 * i + 1], plane, OP14bits);
            }
        }
        CLOSE_READER(re, &s->gb);
    } else {
        if (count >= (get_bits_left(&s->gb)) / (32 * 2)) {
            for (i = 0; i < count && get_bits_left(&s->gb) > 0; i++) {
                READ_2PIX_PLANE16(s->temp16[0][2 * i], s->temp16[0][2 * i + 1], plane);
            }
        } else {
            for(i=0; i<count; i++){
                READ_2PIX_PLANE16(s->temp16[0][2 * i], s->temp16[0][2 * i + 1], plane);
            }
        }
    }
}

static void decode_gray_bitstream(HYuvContext *s, int count)
{
    int i;
    OPEN_READER(re, &s->gb);
    count /= 2;

    if (count >= (get_bits_left(&s->gb)) / (32 * 2)) {
        for (i = 0; i < count && get_bits_left(&s->gb) > 0; i++) {
            READ_2PIX(s->temp[0][2 * i], s->temp[0][2 * i + 1], 0);
        }
    } else {
        for (i = 0; i < count; i++) {
            READ_2PIX(s->temp[0][2 * i], s->temp[0][2 * i + 1], 0);
        }
    }
    CLOSE_READER(re, &s->gb);
}

static av_always_inline void decode_bgr_1(HYuvContext *s, int count,
                                          int decorrelate, int alpha)
{
    int i;
    OPEN_READER(re, &s->gb);

    for (i = 0; i < count && get_bits_left(&s->gb) > 0; i++) {
        unsigned int index;
        int code, n;

        UPDATE_CACHE(re, &s->gb);
        index = SHOW_UBITS(re, &s->gb, VLC_BITS);
        n     = s->vlc[4].table[index][1];

        if (n>0) {
            code  = s->vlc[4].table[index][0];
            *(uint32_t *) &s->temp[0][4 * i] = s->pix_bgr_map[code];
            LAST_SKIP_BITS(re, &s->gb, n);
        } else {
            int nb_bits;
            if (decorrelate) {
                VLC_INTERN(s->temp[0][4 * i + G], s->vlc[1].table,
                           &s->gb, re, VLC_BITS, 3);

                UPDATE_CACHE(re, &s->gb);
                index = SHOW_UBITS(re, &s->gb, VLC_BITS);
                VLC_INTERN(code, s->vlc[0].table, &s->gb, re, VLC_BITS, 3);
                s->temp[0][4 * i + B] = code + s->temp[0][4 * i + G];

                UPDATE_CACHE(re, &s->gb);
                index = SHOW_UBITS(re, &s->gb, VLC_BITS);
                VLC_INTERN(code, s->vlc[2].table, &s->gb, re, VLC_BITS, 3);
                s->temp[0][4 * i + R] = code + s->temp[0][4 * i + G];
            } else {
                VLC_INTERN(s->temp[0][4 * i + B], s->vlc[0].table,
                           &s->gb, re, VLC_BITS, 3);

                UPDATE_CACHE(re, &s->gb);
                index = SHOW_UBITS(re, &s->gb, VLC_BITS);
                VLC_INTERN(s->temp[0][4 * i + G], s->vlc[1].table,
                           &s->gb, re, VLC_BITS, 3);

                UPDATE_CACHE(re, &s->gb);
                index = SHOW_UBITS(re, &s->gb, VLC_BITS);
                VLC_INTERN(s->temp[0][4 * i + R], s->vlc[2].table,
                           &s->gb, re, VLC_BITS, 3);
            }
            if (alpha) {
                UPDATE_CACHE(re, &s->gb);
                index = SHOW_UBITS(re, &s->gb, VLC_BITS);
                VLC_INTERN(s->temp[0][4 * i + A], s->vlc[2].table,
                           &s->gb, re, VLC_BITS, 3);
            } else
                s->temp[0][4 * i + A] = 0;
        }
    }
    CLOSE_READER(re, &s->gb);
}

static void decode_bgr_bitstream(HYuvContext *s, int count)
{
    if (s->decorrelate) {
        if (s->bitstream_bpp == 24)
            decode_bgr_1(s, count, 1, 0);
        else
            decode_bgr_1(s, count, 1, 1);
    } else {
        if (s->bitstream_bpp == 24)
            decode_bgr_1(s, count, 0, 0);
        else
            decode_bgr_1(s, count, 0, 1);
    }
}

static void draw_slice(HYuvContext *s, AVFrame *frame, int y)
{
    int h, cy, i;
    int offset[AV_NUM_DATA_POINTERS];

    if (s->avctx->draw_horiz_band == NULL)
        return;

    h  = y - s->last_slice_end;
    y -= h;

    if (s->bitstream_bpp == 12)
        cy = y >> 1;
    else
        cy = y;

    offset[0] = frame->linesize[0] * y;
    offset[1] = frame->linesize[1] * cy;
    offset[2] = frame->linesize[2] * cy;
    for (i = 3; i < AV_NUM_DATA_POINTERS; i++)
        offset[i] = 0;
    emms_c();

    s->avctx->draw_horiz_band(s->avctx, frame, offset, y, 3, h);

    s->last_slice_end = y + h;
}

static int left_prediction(HYuvContext *s, uint8_t *dst, const uint8_t *src, int w, int acc)
{
    if (s->bps <= 8) {
        return s->hdsp.add_hfyu_left_pred(dst, src, w, acc);
    } else {
        return s->llviddsp.add_hfyu_left_pred_int16((      uint16_t *)dst, (const uint16_t *)src, s->n-1, w, acc);
    }
}

static void add_bytes(HYuvContext *s, uint8_t *dst, uint8_t *src, int w)
{
    if (s->bps <= 8) {
        s->hdsp.add_bytes(dst, src, w);
    } else {
        s->llviddsp.add_int16((uint16_t*)dst, (const uint16_t*)src, s->n - 1, w);
    }
}

static void add_median_prediction(HYuvContext *s, uint8_t *dst, const uint8_t *src, const uint8_t *diff, int w, int *left, int *left_top)
{
    if (s->bps <= 8) {
        s->hdsp.add_hfyu_median_pred(dst, src, diff, w, left, left_top);
    } else {
        s->llviddsp.add_hfyu_median_pred_int16((uint16_t *)dst, (const uint16_t *)src, (const uint16_t *)diff, s->n-1, w, left, left_top);
    }
}
static int decode_frame(AVCodecContext *avctx, void *data, int *got_frame,
                        AVPacket *avpkt)
{
    const uint8_t *buf = avpkt->data;
    int buf_size       = avpkt->size;
    HYuvContext *s = avctx->priv_data;
    const int width  = s->width;
    const int width2 = s->width >> 1;
    const int height = s->height;
    int fake_ystride, fake_ustride, fake_vstride;
    ThreadFrame frame = { .f = data };
    AVFrame *const p = data;
    int table_size = 0, ret;

    av_fast_padded_malloc(&s->bitstream_buffer,
                   &s->bitstream_buffer_size,
                   buf_size);
    if (!s->bitstream_buffer)
        return AVERROR(ENOMEM);

    s->bdsp.bswap_buf((uint32_t *) s->bitstream_buffer,
                      (const uint32_t *) buf, buf_size / 4);

    if ((ret = ff_thread_get_buffer(avctx, &frame, 0)) < 0)
        return ret;

    if (s->context) {
        table_size = read_huffman_tables(s, s->bitstream_buffer, buf_size);
        if (table_size < 0)
            return AVERROR_INVALIDDATA;
    }

    if ((unsigned) (buf_size - table_size) >= INT_MAX / 8)
        return AVERROR_INVALIDDATA;

    init_get_bits(&s->gb, s->bitstream_buffer + table_size,
                  (buf_size - table_size) * 8);

    fake_ystride = s->interlaced ? p->linesize[0] * 2 : p->linesize[0];
    fake_ustride = s->interlaced ? p->linesize[1] * 2 : p->linesize[1];
    fake_vstride = s->interlaced ? p->linesize[2] * 2 : p->linesize[2];

    s->last_slice_end = 0;

    if (s->version > 2) {
        int plane;
        for(plane = 0; plane < 1 + 2*s->chroma + s->alpha; plane++) {
            int left, lefttop, y;
            int w = width;
            int h = height;
            int fake_stride = fake_ystride;

            if (s->chroma && (plane == 1 || plane == 2)) {
                w >>= s->chroma_h_shift;
                h >>= s->chroma_v_shift;
                fake_stride = plane == 1 ? fake_ustride : fake_vstride;
            }

            switch (s->predictor) {
            case LEFT:
            case PLANE:
                decode_plane_bitstream(s, w, plane);
                left = left_prediction(s, p->data[plane], s->temp[0], w, 0);

                for (y = 1; y < h; y++) {
                    uint8_t *dst = p->data[plane] + p->linesize[plane]*y;

                    decode_plane_bitstream(s, w, plane);
                    left = left_prediction(s, dst, s->temp[0], w, left);
                    if (s->predictor == PLANE) {
                        if (y > s->interlaced) {
                            add_bytes(s, dst, dst - fake_stride, w);
                        }
                    }
                }

                break;
            case MEDIAN:
                decode_plane_bitstream(s, w, plane);
                left= left_prediction(s, p->data[plane], s->temp[0], w, 0);

                y = 1;

                /* second line is left predicted for interlaced case */
                if (s->interlaced) {
                    decode_plane_bitstream(s, w, plane);
                    left = left_prediction(s, p->data[plane] + p->linesize[plane], s->temp[0], w, left);
                    y++;
                }

                lefttop = p->data[plane][0];
                decode_plane_bitstream(s, w, plane);
                add_median_prediction(s, p->data[plane] + fake_stride, p->data[plane], s->temp[0], w, &left, &lefttop);
                y++;

                for (; y<h; y++) {
                    uint8_t *dst;

                    decode_plane_bitstream(s, w, plane);

                    dst = p->data[plane] + p->linesize[plane] * y;

                    add_median_prediction(s, dst, dst - fake_stride, s->temp[0], w, &left, &lefttop);
                }

                break;
            }
        }
        draw_slice(s, p, height);
    } else if (s->bitstream_bpp < 24) {
        int y, cy;
        int lefty, leftu, leftv;
        int lefttopy, lefttopu, lefttopv;

        if (s->yuy2) {
            p->data[0][3] = get_bits(&s->gb, 8);
            p->data[0][2] = get_bits(&s->gb, 8);
            p->data[0][1] = get_bits(&s->gb, 8);
            p->data[0][0] = get_bits(&s->gb, 8);

            av_log(avctx, AV_LOG_ERROR,
                   "YUY2 output is not implemented yet\n");
            return AVERROR_PATCHWELCOME;
        } else {
            leftv         =
            p->data[2][0] = get_bits(&s->gb, 8);
            lefty         =
            p->data[0][1] = get_bits(&s->gb, 8);
            leftu         =
            p->data[1][0] = get_bits(&s->gb, 8);
            p->data[0][0] = get_bits(&s->gb, 8);

            switch (s->predictor) {
            case LEFT:
            case PLANE:
                decode_422_bitstream(s, width - 2);
                lefty = s->hdsp.add_hfyu_left_pred(p->data[0] + 2, s->temp[0],
                                                   width - 2, lefty);
                if (!(s->flags & CODEC_FLAG_GRAY)) {
                    leftu = s->hdsp.add_hfyu_left_pred(p->data[1] + 1, s->temp[1], width2 - 1, leftu);
                    leftv = s->hdsp.add_hfyu_left_pred(p->data[2] + 1, s->temp[2], width2 - 1, leftv);
                }

                for (cy = y = 1; y < s->height; y++, cy++) {
                    uint8_t *ydst, *udst, *vdst;

                    if (s->bitstream_bpp == 12) {
                        decode_gray_bitstream(s, width);

                        ydst = p->data[0] + p->linesize[0] * y;

                        lefty = s->hdsp.add_hfyu_left_pred(ydst, s->temp[0],
                                                           width, lefty);
                        if (s->predictor == PLANE) {
                            if (y > s->interlaced)
                                s->hdsp.add_bytes(ydst, ydst - fake_ystride, width);
                        }
                        y++;
                        if (y >= s->height)
                            break;
                    }

                    draw_slice(s, p, y);

                    ydst = p->data[0] + p->linesize[0] * y;
                    udst = p->data[1] + p->linesize[1] * cy;
                    vdst = p->data[2] + p->linesize[2] * cy;

                    decode_422_bitstream(s, width);
                    lefty = s->hdsp.add_hfyu_left_pred(ydst, s->temp[0],
                                                       width, lefty);
                    if (!(s->flags & CODEC_FLAG_GRAY)) {
                        leftu = s->hdsp.add_hfyu_left_pred(udst, s->temp[1], width2, leftu);
                        leftv = s->hdsp.add_hfyu_left_pred(vdst, s->temp[2], width2, leftv);
                    }
                    if (s->predictor == PLANE) {
                        if (cy > s->interlaced) {
                            s->hdsp.add_bytes(ydst, ydst - fake_ystride, width);
                            if (!(s->flags & CODEC_FLAG_GRAY)) {
                                s->hdsp.add_bytes(udst, udst - fake_ustride, width2);
                                s->hdsp.add_bytes(vdst, vdst - fake_vstride, width2);
                            }
                        }
                    }
                }
                draw_slice(s, p, height);

                break;
            case MEDIAN:
                /* first line except first 2 pixels is left predicted */
                decode_422_bitstream(s, width - 2);
                lefty = s->hdsp.add_hfyu_left_pred(p->data[0] + 2, s->temp[0],
                                                   width - 2, lefty);
                if (!(s->flags & CODEC_FLAG_GRAY)) {
                    leftu = s->hdsp.add_hfyu_left_pred(p->data[1] + 1, s->temp[1], width2 - 1, leftu);
                    leftv = s->hdsp.add_hfyu_left_pred(p->data[2] + 1, s->temp[2], width2 - 1, leftv);
                }

                cy = y = 1;

                /* second line is left predicted for interlaced case */
                if (s->interlaced) {
                    decode_422_bitstream(s, width);
                    lefty = s->hdsp.add_hfyu_left_pred(p->data[0] + p->linesize[0],
                                                       s->temp[0], width, lefty);
                    if (!(s->flags & CODEC_FLAG_GRAY)) {
                        leftu = s->hdsp.add_hfyu_left_pred(p->data[1] + p->linesize[2], s->temp[1], width2, leftu);
                        leftv = s->hdsp.add_hfyu_left_pred(p->data[2] + p->linesize[1], s->temp[2], width2, leftv);
                    }
                    y++;
                    cy++;
                }

                /* next 4 pixels are left predicted too */
                decode_422_bitstream(s, 4);
                lefty = s->hdsp.add_hfyu_left_pred(p->data[0] + fake_ystride,
                                                   s->temp[0], 4, lefty);
                if (!(s->flags & CODEC_FLAG_GRAY)) {
                    leftu = s->hdsp.add_hfyu_left_pred(p->data[1] + fake_ustride, s->temp[1], 2, leftu);
                    leftv = s->hdsp.add_hfyu_left_pred(p->data[2] + fake_vstride, s->temp[2], 2, leftv);
                }

                /* next line except the first 4 pixels is median predicted */
                lefttopy = p->data[0][3];
                decode_422_bitstream(s, width - 4);
                s->hdsp.add_hfyu_median_pred(p->data[0] + fake_ystride + 4,
                                             p->data[0] + 4, s->temp[0],
                                             width - 4, &lefty, &lefttopy);
                if (!(s->flags & CODEC_FLAG_GRAY)) {
                    lefttopu = p->data[1][1];
                    lefttopv = p->data[2][1];
                    s->hdsp.add_hfyu_median_pred(p->data[1] + fake_ustride + 2, p->data[1] + 2, s->temp[1], width2 - 2, &leftu, &lefttopu);
                    s->hdsp.add_hfyu_median_pred(p->data[2] + fake_vstride + 2, p->data[2] + 2, s->temp[2], width2 - 2, &leftv, &lefttopv);
                }
                y++;
                cy++;

                for (; y < height; y++, cy++) {
                    uint8_t *ydst, *udst, *vdst;

                    if (s->bitstream_bpp == 12) {
                        while (2 * cy > y) {
                            decode_gray_bitstream(s, width);
                            ydst = p->data[0] + p->linesize[0] * y;
                            s->hdsp.add_hfyu_median_pred(ydst, ydst - fake_ystride,
                                                         s->temp[0], width,
                                                         &lefty, &lefttopy);
                            y++;
                        }
                        if (y >= height)
                            break;
                    }
                    draw_slice(s, p, y);

                    decode_422_bitstream(s, width);

                    ydst = p->data[0] + p->linesize[0] * y;
                    udst = p->data[1] + p->linesize[1] * cy;
                    vdst = p->data[2] + p->linesize[2] * cy;

                    s->hdsp.add_hfyu_median_pred(ydst, ydst - fake_ystride,
                                                 s->temp[0], width,
                                                 &lefty, &lefttopy);
                    if (!(s->flags & CODEC_FLAG_GRAY)) {
                        s->hdsp.add_hfyu_median_pred(udst, udst - fake_ustride, s->temp[1], width2, &leftu, &lefttopu);
                        s->hdsp.add_hfyu_median_pred(vdst, vdst - fake_vstride, s->temp[2], width2, &leftv, &lefttopv);
                    }
                }

                draw_slice(s, p, height);
                break;
            }
        }
    } else {
        int y;
        uint8_t left[4];
        const int last_line = (height - 1) * p->linesize[0];

        if (s->bitstream_bpp == 32) {
            left[A] = p->data[0][last_line + A] = get_bits(&s->gb, 8);
            left[R] = p->data[0][last_line + R] = get_bits(&s->gb, 8);
            left[G] = p->data[0][last_line + G] = get_bits(&s->gb, 8);
            left[B] = p->data[0][last_line + B] = get_bits(&s->gb, 8);
        } else {
            left[R] = p->data[0][last_line + R] = get_bits(&s->gb, 8);
            left[G] = p->data[0][last_line + G] = get_bits(&s->gb, 8);
            left[B] = p->data[0][last_line + B] = get_bits(&s->gb, 8);
            left[A] = p->data[0][last_line + A] = 255;
            skip_bits(&s->gb, 8);
        }

        if (s->bgr32) {
            switch (s->predictor) {
            case LEFT:
            case PLANE:
                decode_bgr_bitstream(s, width - 1);
                s->hdsp.add_hfyu_left_pred_bgr32(p->data[0] + last_line + 4,
                                                 s->temp[0], width - 1, left);

                for (y = s->height - 2; y >= 0; y--) { // Yes it is stored upside down.
                    decode_bgr_bitstream(s, width);

                    s->hdsp.add_hfyu_left_pred_bgr32(p->data[0] + p->linesize[0] * y,
                                                     s->temp[0], width, left);
                    if (s->predictor == PLANE) {
                        if (s->bitstream_bpp != 32)
                            left[A] = 0;
                        if ((y & s->interlaced) == 0 &&
                            y < s->height - 1 - s->interlaced) {
                            s->hdsp.add_bytes(p->data[0] + p->linesize[0] * y,
                                              p->data[0] + p->linesize[0] * y +
                                              fake_ystride, fake_ystride);
                        }
                    }
                }
                // just 1 large slice as this is not possible in reverse order
                draw_slice(s, p, height);
                break;
            default:
                av_log(avctx, AV_LOG_ERROR,
                       "prediction type not supported!\n");
            }
        } else {
            av_log(avctx, AV_LOG_ERROR,
                   "BGR24 output is not implemented yet\n");
            return AVERROR_PATCHWELCOME;
        }
    }
    emms_c();

    *got_frame = 1;

    return (get_bits_count(&s->gb) + 31) / 32 * 4 + table_size;
}

static av_cold int decode_end(AVCodecContext *avctx)
{
    HYuvContext *s = avctx->priv_data;
    int i;

    ff_huffyuv_common_end(s);
    av_freep(&s->bitstream_buffer);

    for (i = 0; i < 8; i++)
        ff_free_vlc(&s->vlc[i]);

    return 0;
}

AVCodec ff_huffyuv_decoder = {
    .name             = "huffyuv",
    .long_name        = NULL_IF_CONFIG_SMALL("Huffyuv / HuffYUV"),
    .type             = AVMEDIA_TYPE_VIDEO,
    .id               = AV_CODEC_ID_HUFFYUV,
    .priv_data_size   = sizeof(HYuvContext),
    .init             = decode_init,
    .close            = decode_end,
    .decode           = decode_frame,
    .capabilities     = CODEC_CAP_DR1 | CODEC_CAP_DRAW_HORIZ_BAND |
                        CODEC_CAP_FRAME_THREADS,
    .init_thread_copy = ONLY_IF_THREADS_ENABLED(decode_init_thread_copy),
};

#if CONFIG_FFVHUFF_DECODER
AVCodec ff_ffvhuff_decoder = {
    .name             = "ffvhuff",
    .long_name        = NULL_IF_CONFIG_SMALL("Huffyuv FFmpeg variant"),
    .type             = AVMEDIA_TYPE_VIDEO,
    .id               = AV_CODEC_ID_FFVHUFF,
    .priv_data_size   = sizeof(HYuvContext),
    .init             = decode_init,
    .close            = decode_end,
    .decode           = decode_frame,
    .capabilities     = CODEC_CAP_DR1 | CODEC_CAP_DRAW_HORIZ_BAND |
                        CODEC_CAP_FRAME_THREADS,
    .init_thread_copy = ONLY_IF_THREADS_ENABLED(decode_init_thread_copy),
};
#endif /* CONFIG_FFVHUFF_DECODER */<|MERGE_RESOLUTION|>--- conflicted
+++ resolved
@@ -299,9 +299,8 @@
         method           = avctx->extradata[0];
         s->decorrelate   = method & 64 ? 1 : 0;
         s->predictor     = method & 63;
-<<<<<<< HEAD
         if (s->version == 2) {
-            s->bitstream_bpp = ((uint8_t *) avctx->extradata)[1];
+            s->bitstream_bpp = avctx->extradata[1];
             if (s->bitstream_bpp == 0)
                 s->bitstream_bpp = avctx->bits_per_coded_sample & ~7;
         } else {
@@ -310,17 +309,11 @@
             s->vlc_n = FFMIN(s->n, MAX_VLC_N);
             s->chroma_h_shift = avctx->extradata[1] & 3;
             s->chroma_v_shift = (avctx->extradata[1] >> 2) & 3;
-            s->yuv   = !!(((uint8_t *) avctx->extradata)[2] & 1);
-            s->chroma= !!(((uint8_t *) avctx->extradata)[2] & 3);
-            s->alpha = !!(((uint8_t *) avctx->extradata)[2] & 4);
-        }
-        interlace     = (((uint8_t *) avctx->extradata)[2] & 0x30) >> 4;
-=======
-        s->bitstream_bpp = avctx->extradata[1];
-        if (s->bitstream_bpp == 0)
-            s->bitstream_bpp = avctx->bits_per_coded_sample & ~7;
+            s->yuv   = !!(avctx->extradata[2] & 1);
+            s->chroma= !!(avctx->extradata[2] & 3);
+            s->alpha = !!(avctx->extradata[2] & 4);
+        }
         interlace     = (avctx->extradata[2] & 0x30) >> 4;
->>>>>>> b7616f57
         s->interlaced = (interlace == 1) ? 1 : (interlace == 2) ? 0 : s->interlaced;
         s->context    = avctx->extradata[2] & 0x40 ? 1 : 0;
 
@@ -554,13 +547,8 @@
     for (i = 0; i < 8; i++)
         s->vlc[i].table = NULL;
 
-<<<<<<< HEAD
     if (s->version >= 2) {
-        if (read_huffman_tables(s, ((uint8_t *) avctx->extradata) + 4,
-=======
-    if (s->version == 2) {
         if (read_huffman_tables(s, avctx->extradata + 4,
->>>>>>> b7616f57
                                 avctx->extradata_size) < 0)
             return AVERROR_INVALIDDATA;
     } else {
