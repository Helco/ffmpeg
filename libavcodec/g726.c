--- conflicted
+++ resolved
@@ -31,13 +31,8 @@
 #include "put_bits.h"
 
 /**
-<<<<<<< HEAD
- * G.726 11bit float.
- * G.726 Standard uses rather odd 11bit floating point arithmetic for
-=======
  * G.726 11-bit float.
  * G.726 Standard uses rather odd 11-bit floating point arithmetic for
->>>>>>> 41ed7ab4
  * numerous occasions. It's a mystery to me why they did it this way
  * instead of simply using 32-bit integer arithmetic.
  */
