/*
 * RTSP demuxer
 * Copyright (c) 2002 Fabrice Bellard
 *
 * This file is part of FFmpeg.
 *
 * FFmpeg is free software; you can redistribute it and/or
 * modify it under the terms of the GNU Lesser General Public
 * License as published by the Free Software Foundation; either
 * version 2.1 of the License, or (at your option) any later version.
 *
 * FFmpeg is distributed in the hope that it will be useful,
 * but WITHOUT ANY WARRANTY; without even the implied warranty of
 * MERCHANTABILITY or FITNESS FOR A PARTICULAR PURPOSE.  See the GNU
 * Lesser General Public License for more details.
 *
 * You should have received a copy of the GNU Lesser General Public
 * License along with FFmpeg; if not, write to the Free Software
 * Foundation, Inc., 51 Franklin Street, Fifth Floor, Boston, MA 02110-1301 USA
 */

#include "libavutil/avstring.h"
#include "libavutil/intreadwrite.h"
#include "avformat.h"

#include "internal.h"
#include "network.h"
#include "os_support.h"
#include "rtsp.h"
#include "rdt.h"

//#define DEBUG
//#define DEBUG_RTP_TCP

static int rtsp_read_play(AVFormatContext *s)
{
    RTSPState *rt = s->priv_data;
    RTSPMessageHeader reply1, *reply = &reply1;
    int i;
    char cmd[1024];

    av_log(s, AV_LOG_DEBUG, "hello state=%d\n", rt->state);
    rt->nb_byes = 0;

    if (!(rt->server_type == RTSP_SERVER_REAL && rt->need_subscription)) {
        if (rt->transport == RTSP_TRANSPORT_RTP) {
            for (i = 0; i < rt->nb_rtsp_streams; i++) {
                RTSPStream *rtsp_st = rt->rtsp_streams[i];
                RTPDemuxContext *rtpctx = rtsp_st->transport_priv;
                if (!rtpctx)
                    continue;
                ff_rtp_reset_packet_queue(rtpctx);
                rtpctx->last_rtcp_ntp_time  = AV_NOPTS_VALUE;
                rtpctx->first_rtcp_ntp_time = AV_NOPTS_VALUE;
                rtpctx->base_timestamp      = 0;
                rtpctx->rtcp_ts_offset      = 0;
            }
        }
        if (rt->state == RTSP_STATE_PAUSED) {
            cmd[0] = 0;
        } else {
<<<<<<< HEAD
            if (!rt->seek_timestamp) {
                snprintf(cmd, sizeof(cmd), "Range: npt=0.000-\r\n");
            } else {
                snprintf(cmd, sizeof(cmd),
                         "Range: npt=%"PRId64".%03"PRId64"-\r\n",
                         rt->seek_timestamp / AV_TIME_BASE,
                         rt->seek_timestamp / (AV_TIME_BASE / 1000) % 1000);
            }
=======
            snprintf(cmd, sizeof(cmd),
                     "Range: npt=%"PRId64".%03"PRId64"-\r\n",
                     rt->seek_timestamp / AV_TIME_BASE,
                     rt->seek_timestamp / (AV_TIME_BASE / 1000) % 1000);
>>>>>>> 4ec153bb
        }
        ff_rtsp_send_cmd(s, "PLAY", rt->control_uri, cmd, reply, NULL);
        if (reply->status_code != RTSP_STATUS_OK) {
            return -1;
        }
        if (rt->transport == RTSP_TRANSPORT_RTP &&
            reply->range_start != AV_NOPTS_VALUE) {
            for (i = 0; i < rt->nb_rtsp_streams; i++) {
                RTSPStream *rtsp_st = rt->rtsp_streams[i];
                RTPDemuxContext *rtpctx = rtsp_st->transport_priv;
                AVStream *st = NULL;
                if (!rtpctx || rtsp_st->stream_index < 0)
                    continue;
                st = s->streams[rtsp_st->stream_index];
                rtpctx->range_start_offset =
                    av_rescale_q(reply->range_start, AV_TIME_BASE_Q,
                                 st->time_base);
            }
        }
    }
    rt->state = RTSP_STATE_STREAMING;
    return 0;
}

/* pause the stream */
static int rtsp_read_pause(AVFormatContext *s)
{
    RTSPState *rt = s->priv_data;
    RTSPMessageHeader reply1, *reply = &reply1;

    if (rt->state != RTSP_STATE_STREAMING)
        return 0;
    else if (!(rt->server_type == RTSP_SERVER_REAL && rt->need_subscription)) {
        ff_rtsp_send_cmd(s, "PAUSE", rt->control_uri, NULL, reply, NULL);
        if (reply->status_code != RTSP_STATUS_OK) {
            return -1;
        }
    }
    rt->state = RTSP_STATE_PAUSED;
    return 0;
}

int ff_rtsp_setup_input_streams(AVFormatContext *s, RTSPMessageHeader *reply)
{
    RTSPState *rt = s->priv_data;
    char cmd[1024];
    unsigned char *content = NULL;
    int ret;

    /* describe the stream */
    snprintf(cmd, sizeof(cmd),
             "Accept: application/sdp\r\n");
    if (rt->server_type == RTSP_SERVER_REAL) {
        /**
         * The Require: attribute is needed for proper streaming from
         * Realmedia servers.
         */
        av_strlcat(cmd,
                   "Require: com.real.retain-entity-for-setup\r\n",
                   sizeof(cmd));
    }
    ff_rtsp_send_cmd(s, "DESCRIBE", rt->control_uri, cmd, reply, &content);
    if (!content)
        return AVERROR_INVALIDDATA;
    if (reply->status_code != RTSP_STATUS_OK) {
        av_freep(&content);
        return AVERROR_INVALIDDATA;
    }

    av_log(s, AV_LOG_VERBOSE, "SDP:\n%s\n", content);
    /* now we got the SDP description, we parse it */
    ret = ff_sdp_parse(s, (const char *)content);
    av_freep(&content);
    if (ret < 0)
        return ret;

    return 0;
}

static int rtsp_probe(AVProbeData *p)
{
    if (av_strstart(p->filename, "rtsp:", NULL))
        return AVPROBE_SCORE_MAX;
    return 0;
}

static int rtsp_read_header(AVFormatContext *s,
                            AVFormatParameters *ap)
{
    RTSPState *rt = s->priv_data;
    int ret;

    ret = ff_rtsp_connect(s);
    if (ret)
        return ret;

    rt->real_setup_cache = av_mallocz(2 * s->nb_streams * sizeof(*rt->real_setup_cache));
    if (!rt->real_setup_cache)
        return AVERROR(ENOMEM);
    rt->real_setup = rt->real_setup_cache + s->nb_streams;

    if (ap->initial_pause) {
         /* do not start immediately */
    } else {
         if (rtsp_read_play(s) < 0) {
            ff_rtsp_close_streams(s);
            ff_rtsp_close_connections(s);
            return AVERROR_INVALIDDATA;
        }
    }

    return 0;
}

int ff_rtsp_tcp_read_packet(AVFormatContext *s, RTSPStream **prtsp_st,
                            uint8_t *buf, int buf_size)
{
    RTSPState *rt = s->priv_data;
    int id, len, i, ret;
    RTSPStream *rtsp_st;

#ifdef DEBUG_RTP_TCP
    av_dlog(s, "tcp_read_packet:\n");
#endif
redo:
    for (;;) {
        RTSPMessageHeader reply;

        ret = ff_rtsp_read_reply(s, &reply, NULL, 1, NULL);
        if (ret < 0)
            return ret;
        if (ret == 1) /* received '$' */
            break;
        /* XXX: parse message */
        if (rt->state != RTSP_STATE_STREAMING)
            return 0;
    }
    ret = url_read_complete(rt->rtsp_hd, buf, 3);
    if (ret != 3)
        return -1;
    id  = buf[0];
    len = AV_RB16(buf + 1);
#ifdef DEBUG_RTP_TCP
    av_dlog(s, "id=%d len=%d\n", id, len);
#endif
    if (len > buf_size || len < 12)
        goto redo;
    /* get the data */
    ret = url_read_complete(rt->rtsp_hd, buf, len);
    if (ret != len)
        return -1;
    if (rt->transport == RTSP_TRANSPORT_RDT &&
        ff_rdt_parse_header(buf, len, &id, NULL, NULL, NULL, NULL) < 0)
        return -1;

    /* find the matching stream */
    for (i = 0; i < rt->nb_rtsp_streams; i++) {
        rtsp_st = rt->rtsp_streams[i];
        if (id >= rtsp_st->interleaved_min &&
            id <= rtsp_st->interleaved_max)
            goto found;
    }
    goto redo;
found:
    *prtsp_st = rtsp_st;
    return len;
}

static int resetup_tcp(AVFormatContext *s)
{
    RTSPState *rt = s->priv_data;
    char host[1024];
    int port;

    av_url_split(NULL, 0, NULL, 0, host, sizeof(host), &port, NULL, 0,
                 s->filename);
    ff_rtsp_undo_setup(s);
    return ff_rtsp_make_setup_request(s, host, port, RTSP_LOWER_TRANSPORT_TCP,
                                      rt->real_challenge);
}

static int rtsp_read_packet(AVFormatContext *s, AVPacket *pkt)
{
    RTSPState *rt = s->priv_data;
    int ret;
    RTSPMessageHeader reply1, *reply = &reply1;
    char cmd[1024];

retry:
    if (rt->server_type == RTSP_SERVER_REAL) {
        int i;

        for (i = 0; i < s->nb_streams; i++)
            rt->real_setup[i] = s->streams[i]->discard;

        if (!rt->need_subscription) {
            if (memcmp (rt->real_setup, rt->real_setup_cache,
                        sizeof(enum AVDiscard) * s->nb_streams)) {
                snprintf(cmd, sizeof(cmd),
                         "Unsubscribe: %s\r\n",
                         rt->last_subscription);
                ff_rtsp_send_cmd(s, "SET_PARAMETER", rt->control_uri,
                                 cmd, reply, NULL);
                if (reply->status_code != RTSP_STATUS_OK)
                    return AVERROR_INVALIDDATA;
                rt->need_subscription = 1;
            }
        }

        if (rt->need_subscription) {
            int r, rule_nr, first = 1;

            memcpy(rt->real_setup_cache, rt->real_setup,
                   sizeof(enum AVDiscard) * s->nb_streams);
            rt->last_subscription[0] = 0;

            snprintf(cmd, sizeof(cmd),
                     "Subscribe: ");
            for (i = 0; i < rt->nb_rtsp_streams; i++) {
                rule_nr = 0;
                for (r = 0; r < s->nb_streams; r++) {
                    if (s->streams[r]->id == i) {
                        if (s->streams[r]->discard != AVDISCARD_ALL) {
                            if (!first)
                                av_strlcat(rt->last_subscription, ",",
                                           sizeof(rt->last_subscription));
                            ff_rdt_subscribe_rule(
                                rt->last_subscription,
                                sizeof(rt->last_subscription), i, rule_nr);
                            first = 0;
                        }
                        rule_nr++;
                    }
                }
            }
            av_strlcatf(cmd, sizeof(cmd), "%s\r\n", rt->last_subscription);
            ff_rtsp_send_cmd(s, "SET_PARAMETER", rt->control_uri,
                             cmd, reply, NULL);
            if (reply->status_code != RTSP_STATUS_OK)
                return AVERROR_INVALIDDATA;
            rt->need_subscription = 0;

            if (rt->state == RTSP_STATE_STREAMING)
                rtsp_read_play (s);
        }
    }

    ret = ff_rtsp_fetch_packet(s, pkt);
    if (ret < 0) {
        if (ret == AVERROR(ETIMEDOUT) && !rt->packets) {
            if (rt->lower_transport == RTSP_LOWER_TRANSPORT_UDP &&
                rt->lower_transport_mask & (1 << RTSP_LOWER_TRANSPORT_TCP)) {
                RTSPMessageHeader reply1, *reply = &reply1;
                av_log(s, AV_LOG_WARNING, "UDP timeout, retrying with TCP\n");
                if (rtsp_read_pause(s) != 0)
                    return -1;
                // TEARDOWN is required on Real-RTSP, but might make
                // other servers close the connection.
                if (rt->server_type == RTSP_SERVER_REAL)
                    ff_rtsp_send_cmd(s, "TEARDOWN", rt->control_uri, NULL,
                                     reply, NULL);
                rt->session_id[0] = '\0';
                if (resetup_tcp(s) == 0) {
                    rt->state = RTSP_STATE_IDLE;
                    rt->need_subscription = 1;
                    if (rtsp_read_play(s) != 0)
                        return -1;
                    goto retry;
                }
            }
        }
        return ret;
    }
    rt->packets++;

    /* send dummy request to keep TCP connection alive */
    if ((av_gettime() - rt->last_cmd_time) / 1000000 >= rt->timeout / 2) {
        if (rt->server_type == RTSP_SERVER_WMS) {
            ff_rtsp_send_cmd_async(s, "GET_PARAMETER", rt->control_uri, NULL);
        } else {
            ff_rtsp_send_cmd_async(s, "OPTIONS", "*", NULL);
        }
    }

    return 0;
}

static int rtsp_read_seek(AVFormatContext *s, int stream_index,
                          int64_t timestamp, int flags)
{
    RTSPState *rt = s->priv_data;

    rt->seek_timestamp = av_rescale_q(timestamp,
                                      s->streams[stream_index]->time_base,
                                      AV_TIME_BASE_Q);
    switch(rt->state) {
    default:
    case RTSP_STATE_IDLE:
        break;
    case RTSP_STATE_STREAMING:
        if (rtsp_read_pause(s) != 0)
            return -1;
        rt->state = RTSP_STATE_SEEKING;
        if (rtsp_read_play(s) != 0)
            return -1;
        break;
    case RTSP_STATE_PAUSED:
        rt->state = RTSP_STATE_IDLE;
        break;
    }
    return 0;
}

static int rtsp_read_close(AVFormatContext *s)
{
    RTSPState *rt = s->priv_data;

#if 0
    /* NOTE: it is valid to flush the buffer here */
    if (rt->lower_transport == RTSP_LOWER_TRANSPORT_TCP) {
        avio_close(&rt->rtsp_gb);
    }
#endif
    ff_rtsp_send_cmd_async(s, "TEARDOWN", rt->control_uri, NULL);

    ff_rtsp_close_streams(s);
    ff_rtsp_close_connections(s);
    ff_network_close();
    rt->real_setup = NULL;
    av_freep(&rt->real_setup_cache);
    return 0;
}

AVInputFormat ff_rtsp_demuxer = {
    "rtsp",
    NULL_IF_CONFIG_SMALL("RTSP input format"),
    sizeof(RTSPState),
    rtsp_probe,
    rtsp_read_header,
    rtsp_read_packet,
    rtsp_read_close,
    rtsp_read_seek,
    .flags = AVFMT_NOFILE,
    .read_play = rtsp_read_play,
    .read_pause = rtsp_read_pause,
};<|MERGE_RESOLUTION|>--- conflicted
+++ resolved
@@ -59,21 +59,10 @@
         if (rt->state == RTSP_STATE_PAUSED) {
             cmd[0] = 0;
         } else {
-<<<<<<< HEAD
-            if (!rt->seek_timestamp) {
-                snprintf(cmd, sizeof(cmd), "Range: npt=0.000-\r\n");
-            } else {
-                snprintf(cmd, sizeof(cmd),
-                         "Range: npt=%"PRId64".%03"PRId64"-\r\n",
-                         rt->seek_timestamp / AV_TIME_BASE,
-                         rt->seek_timestamp / (AV_TIME_BASE / 1000) % 1000);
-            }
-=======
             snprintf(cmd, sizeof(cmd),
                      "Range: npt=%"PRId64".%03"PRId64"-\r\n",
                      rt->seek_timestamp / AV_TIME_BASE,
                      rt->seek_timestamp / (AV_TIME_BASE / 1000) % 1000);
->>>>>>> 4ec153bb
         }
         ff_rtsp_send_cmd(s, "PLAY", rt->control_uri, cmd, reply, NULL);
         if (reply->status_code != RTSP_STATUS_OK) {
