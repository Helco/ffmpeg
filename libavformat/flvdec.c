--- conflicted
+++ resolved
@@ -41,21 +41,12 @@
 
 typedef struct {
     const AVClass *class; ///< Class for private options.
-<<<<<<< HEAD
-    int trust_metadata; ///< configure streams according onMetaData
-    int wrong_dts; ///< wrong dts due to negative cts
-    uint8_t *new_extradata[FLV_STREAM_TYPE_NB];
-    int      new_extradata_size[FLV_STREAM_TYPE_NB];
-    int      last_sample_rate;
-    int      last_channels;
-=======
     int trust_metadata;   ///< configure streams according onMetaData
     int wrong_dts;        ///< wrong dts due to negative cts
-    uint8_t *new_extradata[2];
-    int new_extradata_size[2];
+    uint8_t *new_extradata[FLV_STREAM_TYPE_NB];
+    int new_extradata_size[FLV_STREAM_TYPE_NB];
     int last_sample_rate;
     int last_channels;
->>>>>>> e4529df9
     struct {
         int64_t dts;
         int64_t pos;
@@ -86,7 +77,7 @@
     if (!st)
         return NULL;
     st->codec->codec_type = codec_type;
-    if(s->nb_streams>=3 ||(   s->nb_streams==2
+    if (s->nb_streams>=3 ||(   s->nb_streams==2
                            && s->streams[0]->codec->codec_type != AVMEDIA_TYPE_DATA
                            && s->streams[1]->codec->codec_type != AVMEDIA_TYPE_DATA))
         s->ctx_flags &= ~AVFMTCTX_NOHEADER;
@@ -235,27 +226,13 @@
                                int flv_codecid, int read)
 {
     AVCodecContext *vcodec = vstream->codec;
-<<<<<<< HEAD
-    switch(flv_codecid) {
-        case FLV_CODECID_H263  : vcodec->codec_id = AV_CODEC_ID_FLV1   ; break;
-        case FLV_CODECID_REALH263: vcodec->codec_id = AV_CODEC_ID_H263 ; break; // Really mean it this time
-        case FLV_CODECID_SCREEN: vcodec->codec_id = AV_CODEC_ID_FLASHSV; break;
-        case FLV_CODECID_SCREEN2: vcodec->codec_id = AV_CODEC_ID_FLASHSV2; break;
-        case FLV_CODECID_VP6   : vcodec->codec_id = AV_CODEC_ID_VP6F   ;
-        case FLV_CODECID_VP6A  :
-            if(flv_codecid == FLV_CODECID_VP6A)
-                vcodec->codec_id = AV_CODEC_ID_VP6A;
-            if (read) {
-                if (vcodec->extradata_size != 1) {
-                    vcodec->extradata = av_malloc(1 + FF_INPUT_BUFFER_PADDING_SIZE);
-                    if (vcodec->extradata)
-                        vcodec->extradata_size = 1;
-                }
-=======
     switch (flv_codecid) {
     case FLV_CODECID_H263:
         vcodec->codec_id = AV_CODEC_ID_FLV1;
         break;
+    case FLV_CODECID_REALH263:
+        vcodec->codec_id = AV_CODEC_ID_H263;
+        break; // Really mean it this time
     case FLV_CODECID_SCREEN:
         vcodec->codec_id = AV_CODEC_ID_FLASHSV;
         break;
@@ -269,23 +246,10 @@
             vcodec->codec_id = AV_CODEC_ID_VP6A;
         if (read) {
             if (vcodec->extradata_size != 1) {
-                vcodec->extradata = av_malloc(1);
->>>>>>> e4529df9
+                vcodec->extradata = av_malloc(1 + FF_INPUT_BUFFER_PADDING_SIZE);
                 if (vcodec->extradata)
                     vcodec->extradata_size = 1;
             }
-<<<<<<< HEAD
-            return 1; // 1 byte body size adjustment for flv_read_packet()
-        case FLV_CODECID_H264:
-            vcodec->codec_id = AV_CODEC_ID_H264;
-            return 3; // not 4, reading packet type will consume one byte
-        case FLV_CODECID_MPEG4:
-            vcodec->codec_id = AV_CODEC_ID_MPEG4;
-            return 3;
-        default:
-            av_log(s, AV_LOG_INFO, "Unsupported video codec (%x)\n", flv_codecid);
-            vcodec->codec_tag = flv_codecid;
-=======
             if (vcodec->extradata)
                 vcodec->extradata[0] = avio_r8(s->pb);
             else
@@ -295,10 +259,12 @@
     case FLV_CODECID_H264:
         vcodec->codec_id = AV_CODEC_ID_H264;
         return 3;     // not 4, reading packet type will consume one byte
+    case FLV_CODECID_MPEG4:
+        vcodec->codec_id = AV_CODEC_ID_MPEG4;
+        return 3;
     default:
         av_log(s, AV_LOG_INFO, "Unsupported video codec (%x)\n", flv_codecid);
         vcodec->codec_tag = flv_codecid;
->>>>>>> e4529df9
     }
 
     return 0;
@@ -319,25 +285,18 @@
     return length;
 }
 
-<<<<<<< HEAD
-static int parse_keyframes_index(AVFormatContext *s, AVIOContext *ioc, AVStream *vstream, int64_t max_pos) {
-    FLVContext *flv = s->priv_data;
-    unsigned int timeslen = 0, fileposlen = 0, i;
-=======
 static int parse_keyframes_index(AVFormatContext *s, AVIOContext *ioc,
                                  AVStream *vstream, int64_t max_pos)
 {
     FLVContext *flv       = s->priv_data;
-    unsigned int arraylen = 0, timeslen = 0, fileposlen = 0, i;
-    double num_val;
->>>>>>> e4529df9
+    unsigned int timeslen = 0, fileposlen = 0, i;
     char str_val[256];
     int64_t *times         = NULL;
     int64_t *filepositions = NULL;
     int ret                = AVERROR(ENOSYS);
     int64_t initial_pos    = avio_tell(ioc);
 
-    if(vstream->nb_index_entries>0){
+    if (vstream->nb_index_entries>0) {
         av_log(s, AV_LOG_WARNING, "Skiping duplicate index\n");
         return 0;
     }
@@ -345,54 +304,29 @@
     if (s->flags & AVFMT_FLAG_IGNIDX)
         return 0;
 
-<<<<<<< HEAD
-    while (avio_tell(ioc) < max_pos - 2 && amf_get_string(ioc, str_val, sizeof(str_val)) > 0) {
-        int64_t** current_array;
-        unsigned int arraylen;
-=======
     while (avio_tell(ioc) < max_pos - 2 &&
            amf_get_string(ioc, str_val, sizeof(str_val)) > 0) {
-        int64_t *current_array;
->>>>>>> e4529df9
+        int64_t **current_array;
+        unsigned int arraylen;
 
         // Expect array object in context
         if (avio_r8(ioc) != AMF_DATA_TYPE_ARRAY)
             break;
 
         arraylen = avio_rb32(ioc);
-        if(arraylen>>28)
+        if (arraylen>>28)
             break;
 
-<<<<<<< HEAD
-        if       (!strcmp(KEYFRAMES_TIMESTAMP_TAG , str_val) && !times){
-            current_array= &times;
-            timeslen= arraylen;
-        }else if (!strcmp(KEYFRAMES_BYTEOFFSET_TAG, str_val) && !filepositions){
-            current_array= &filepositions;
-            fileposlen= arraylen;
-        }else // unexpected metatag inside keyframes, will not use such metadata for indexing
-=======
-        /* Expect only 'times' or 'filepositions' sub-arrays in other
-         * case refuse to use such metadata for indexing. */
-        if (!strcmp(KEYFRAMES_TIMESTAMP_TAG, str_val) && !times) {
-            if (!(times = av_mallocz(sizeof(*times) * arraylen))) {
-                ret = AVERROR(ENOMEM);
-                goto finish;
-            }
+        if       (!strcmp(KEYFRAMES_TIMESTAMP_TAG , str_val) && !times) {
+            current_array = &times;
             timeslen      = arraylen;
-            current_array = times;
         } else if (!strcmp(KEYFRAMES_BYTEOFFSET_TAG, str_val) &&
                    !filepositions) {
-            if (!(filepositions = av_mallocz(sizeof(*filepositions) * arraylen))) {
-                ret = AVERROR(ENOMEM);
-                goto finish;
-            }
+            current_array = &filepositions;
             fileposlen    = arraylen;
-            current_array = filepositions;
         } else
             // unexpected metatag inside keyframes, will not use such
             // metadata for indexing
->>>>>>> e4529df9
             break;
 
         if (!(*current_array = av_mallocz(sizeof(**current_array) * arraylen))) {
@@ -402,14 +336,8 @@
 
         for (i = 0; i < arraylen && avio_tell(ioc) < max_pos - 1; i++) {
             if (avio_r8(ioc) != AMF_DATA_TYPE_NUMBER)
-<<<<<<< HEAD
                 goto invalid;
             current_array[0][i] = av_int2double(avio_rb64(ioc));
-=======
-                goto finish;
-            num_val          = av_int2double(avio_rb64(ioc));
-            current_array[i] = num_val;
->>>>>>> e4529df9
         }
         if (times && filepositions) {
             // All done, exiting at a position allowing amf_parse_object
@@ -456,42 +384,6 @@
     ioc      = s->pb;
     amf_type = avio_r8(ioc);
 
-<<<<<<< HEAD
-    switch(amf_type) {
-        case AMF_DATA_TYPE_NUMBER:
-            num_val = av_int2double(avio_rb64(ioc)); break;
-        case AMF_DATA_TYPE_BOOL:
-            num_val = avio_r8(ioc); break;
-        case AMF_DATA_TYPE_STRING:
-            if(amf_get_string(ioc, str_val, sizeof(str_val)) < 0)
-                return -1;
-            break;
-        case AMF_DATA_TYPE_OBJECT:
-            if ((vstream || astream) && ioc->seekable && key && !strcmp(KEYFRAMES_TAG, key) && depth == 1)
-                if (parse_keyframes_index(s, ioc, vstream ? vstream : astream,
-                                          max_pos) < 0)
-                    av_log(s, AV_LOG_ERROR, "Keyframe index parsing failed\n");
-
-            while (avio_tell(ioc) < max_pos - 2 && amf_get_string(ioc, str_val, sizeof(str_val)) > 0) {
-                if (amf_parse_object(s, astream, vstream, str_val, max_pos, depth + 1) < 0)
-                    return -1; //if we couldn't skip, bomb out.
-            }
-            if(avio_r8(ioc) != AMF_END_OF_OBJECT)
-                return -1;
-            break;
-        case AMF_DATA_TYPE_NULL:
-        case AMF_DATA_TYPE_UNDEFINED:
-        case AMF_DATA_TYPE_UNSUPPORTED:
-            break; //these take up no additional space
-        case AMF_DATA_TYPE_MIXEDARRAY:
-            avio_skip(ioc, 4); //skip 32-bit max array index
-            while(avio_tell(ioc) < max_pos - 2 && amf_get_string(ioc, str_val, sizeof(str_val)) > 0) {
-                //this is the only case in which we would want a nested parse to not skip over the object
-                if(amf_parse_object(s, astream, vstream, str_val, max_pos, depth + 1) < 0)
-                    return -1;
-            }
-            if(avio_r8(ioc) != AMF_END_OF_OBJECT)
-=======
     switch (amf_type) {
     case AMF_DATA_TYPE_NUMBER:
         num_val = av_int2double(avio_rb64(ioc));
@@ -505,11 +397,11 @@
         break;
     case AMF_DATA_TYPE_OBJECT:
         if ((vstream || astream) && key &&
+            ioc->seekable &&
             !strcmp(KEYFRAMES_TAG, key) && depth == 1)
             if (parse_keyframes_index(s, ioc, vstream ? vstream : astream,
                                       max_pos) < 0)
->>>>>>> e4529df9
-                return -1;
+                av_log(s, AV_LOG_ERROR, "Keyframe index parsing failed\n");
 
         while (avio_tell(ioc) < max_pos - 2 &&
                amf_get_string(ioc, str_val, sizeof(str_val)) > 0)
@@ -639,14 +531,10 @@
     // Anything longer is something we don't want.
     char buffer[11];
 
-<<<<<<< HEAD
-    vstream = astream = dstream = NULL;
-    ioc = s->pb;
-=======
     astream = NULL;
     vstream = NULL;
+    dstream = NULL;
     ioc     = s->pb;
->>>>>>> e4529df9
 
     // first object needs to be "onMetaData" string
     type = avio_r8(ioc);
@@ -664,16 +552,12 @@
     // the lookup every time it is called.
     for (i = 0; i < s->nb_streams; i++) {
         stream = s->streams[i];
-<<<<<<< HEAD
-        if(stream->codec->codec_type == AVMEDIA_TYPE_VIDEO) vstream = stream;
-        else if(stream->codec->codec_type == AVMEDIA_TYPE_AUDIO) astream = stream;
-        else if(stream->codec->codec_type == AVMEDIA_TYPE_DATA) dstream = stream;
-=======
-        if (stream->codec->codec_type == AVMEDIA_TYPE_AUDIO)
+        if (stream->codec->codec_type == AVMEDIA_TYPE_VIDEO)
+            vstream = stream;
+        else if (stream->codec->codec_type == AVMEDIA_TYPE_AUDIO)
             astream = stream;
-        else if (stream->codec->codec_type == AVMEDIA_TYPE_VIDEO)
-            vstream = stream;
->>>>>>> e4529df9
+        else if (stream->codec->codec_type == AVMEDIA_TYPE_DATA)
+            dstream = stream;
     }
 
     // parse the second object (we want a mixed array)
@@ -706,12 +590,8 @@
     if (flags & FLV_HEADER_FLAG_HASAUDIO)
         if (!create_stream(s, AVMEDIA_TYPE_AUDIO))
             return AVERROR(ENOMEM);
-<<<<<<< HEAD
-    }
     // Flag doesn't indicate whether or not there is script-data present. Must
     // create that stream if it's encountered.
-=======
->>>>>>> e4529df9
 
     offset = avio_rb32(s->pb);
     avio_seek(s->pb, offset, SEEK_SET);
@@ -726,7 +606,7 @@
 {
     int i;
     FLVContext *flv = s->priv_data;
-    for(i=0; i<FLV_STREAM_TYPE_NB; i++)
+    for (i=0; i<FLV_STREAM_TYPE_NB; i++)
         av_freep(&flv->new_extradata[i]);
     return 0;
 }
@@ -837,32 +717,8 @@
     int stream_type=-1;
     int64_t next, pos, meta_pos;
     int64_t dts, pts = AV_NOPTS_VALUE;
-<<<<<<< HEAD
     int av_uninit(channels);
     int av_uninit(sample_rate);
-    AVStream *st = NULL;
-
- for(;;avio_skip(s->pb, 4)){ /* pkt size is repeated at end. skip it */
-    pos = avio_tell(s->pb);
-    type = avio_r8(s->pb);
-    size = avio_rb24(s->pb);
-    dts = avio_rb24(s->pb);
-    dts |= avio_r8(s->pb) << 24;
-    av_dlog(s, "type:%d, size:%d, dts:%"PRId64"\n", type, size, dts);
-    if (url_feof(s->pb))
-        return AVERROR_EOF;
-    avio_skip(s->pb, 3); /* stream id, always 0 */
-    flags = 0;
-
-    if (flv->validate_next < flv->validate_count) {
-        int64_t validate_pos = flv->validate_index[flv->validate_next].pos;
-        if (pos == validate_pos) {
-            if (FFABS(dts - flv->validate_index[flv->validate_next].dts) <=
-                VALIDATE_INDEX_TS_THRESH) {
-                flv->validate_next++;
-            } else {
-=======
-    int sample_rate = 0, channels = 0;
     AVStream *st    = NULL;
 
     /* pkt size is repeated at end. skip it */
@@ -873,7 +729,7 @@
         dts  = avio_rb24(s->pb);
         dts |= avio_r8(s->pb) << 24;
         av_dlog(s, "type:%d, size:%d, dts:%"PRId64"\n", type, size, dts);
-        if (s->pb->eof_reached)
+        if (url_feof(s->pb))
             return AVERROR_EOF;
         avio_skip(s->pb, 3); /* stream id, always 0 */
         flags = 0;
@@ -889,83 +745,39 @@
                     flv->validate_count = 0;
                 }
             } else if (pos > validate_pos) {
->>>>>>> e4529df9
                 clear_index_entries(s, validate_pos);
                 flv->validate_count = 0;
             }
         }
 
-<<<<<<< HEAD
-    next= size + avio_tell(s->pb);
-
-    if (type == FLV_TAG_TYPE_AUDIO) {
-        stream_type=FLV_STREAM_TYPE_AUDIO;
-        flags = avio_r8(s->pb);
-        size--;
-    } else if (type == FLV_TAG_TYPE_VIDEO) {
-        stream_type=FLV_STREAM_TYPE_VIDEO;
-        flags = avio_r8(s->pb);
-        size--;
-        if ((flags & FLV_VIDEO_FRAMETYPE_MASK) == FLV_FRAME_VIDEO_INFO_CMD)
-            goto skip;
-    } else if (type == FLV_TAG_TYPE_META) {
-        stream_type=FLV_STREAM_TYPE_DATA;
-        if (size > 13+1+4 && dts == 0) { // Header-type metadata stuff
-            meta_pos = avio_tell(s->pb);
-            if (flv_read_metabody(s, next) == 0){
-                goto skip;
-            }
-            avio_seek(s->pb, meta_pos, SEEK_SET);
-        }
-    } else {
-        av_log(s, AV_LOG_DEBUG, "skipping flv packet: type %d, size %d, flags %d\n", type, size, flags);
-    skip:
-        avio_seek(s->pb, next, SEEK_SET);
-        continue;
-    }
-
-    /* skip empty data packets */
-    if (!size)
-        continue;
-
-    /* now find stream */
-    for(i=0;i<s->nb_streams;i++) {
-        st = s->streams[i];
-        if (stream_type == FLV_STREAM_TYPE_AUDIO) {
-            if (st->codec->codec_type == AVMEDIA_TYPE_AUDIO &&
-                (s->audio_codec_id || flv_same_audio_codec(st->codec, flags))) {
-                break;
-            }
-        } else
-        if (stream_type == FLV_STREAM_TYPE_VIDEO) {
-            if (st->codec->codec_type == AVMEDIA_TYPE_VIDEO &&
-                (s->video_codec_id || flv_same_video_codec(st->codec, flags))) {
-                break;
-=======
         if (size == 0)
             continue;
 
         next = size + avio_tell(s->pb);
 
         if (type == FLV_TAG_TYPE_AUDIO) {
-            is_audio = 1;
+            stream_type = FLV_STREAM_TYPE_AUDIO;
             flags    = avio_r8(s->pb);
             size--;
         } else if (type == FLV_TAG_TYPE_VIDEO) {
-            is_audio = 0;
+            stream_type = FLV_STREAM_TYPE_VIDEO;
             flags    = avio_r8(s->pb);
             size--;
-            if ((flags & 0xf0) == 0x50) /* video info / command frame */
+            if ((flags & FLV_VIDEO_FRAMETYPE_MASK) == FLV_FRAME_VIDEO_INFO_CMD)
                 goto skip;
+        } else if (type == FLV_TAG_TYPE_META) {
+            stream_type=FLV_STREAM_TYPE_DATA;
+            if (size > 13 + 1 + 4 && dts == 0) { // Header-type metadata stuff
+                meta_pos = avio_tell(s->pb);
+                if (flv_read_metabody(s, next) == 0) {
+                    goto skip;
+                }
+                avio_seek(s->pb, meta_pos, SEEK_SET);
+            }
         } else {
-            if (type == FLV_TAG_TYPE_META && size > 13 + 1 + 4)
-                if (flv_read_metabody(s, next) > 0) {
-                    return flv_data_packet(s, pkt, dts, next);
-                } else /* skip packet */
-                    av_log(s, AV_LOG_DEBUG,
-                           "skipping flv packet: type %d, size %d, flags %d\n",
-                           type, size, flags);
-
+            av_log(s, AV_LOG_DEBUG,
+                   "skipping flv packet: type %d, size %d, flags %d\n",
+                   type, size, flags);
 skip:
             avio_seek(s->pb, next, SEEK_SET);
             continue;
@@ -978,103 +790,66 @@
         /* now find stream */
         for (i = 0; i < s->nb_streams; i++) {
             st = s->streams[i];
-            if (is_audio && st->codec->codec_type == AVMEDIA_TYPE_AUDIO) {
-                if (flv_same_audio_codec(st->codec, flags))
+            if (stream_type == FLV_STREAM_TYPE_AUDIO) {
+                if (st->codec->codec_type == AVMEDIA_TYPE_AUDIO &&
+                    (s->audio_codec_id || flv_same_audio_codec(st->codec, flags)))
                     break;
-            } else if (!is_audio &&
-                       st->codec->codec_type == AVMEDIA_TYPE_VIDEO) {
-                if (flv_same_video_codec(st->codec, flags))
+            } else if (stream_type == FLV_STREAM_TYPE_VIDEO) {
+                if (st->codec->codec_type == AVMEDIA_TYPE_VIDEO &&
+                    (s->video_codec_id || flv_same_video_codec(st->codec, flags)))
                     break;
->>>>>>> e4529df9
+            } else if (stream_type == FLV_STREAM_TYPE_DATA) {
+                if (st->codec->codec_type == AVMEDIA_TYPE_DATA)
+                    break;
             }
-        } else if (stream_type == FLV_STREAM_TYPE_DATA) {
-            if (st->codec->codec_type == AVMEDIA_TYPE_DATA)
-                break;
-        }
-        if (i == s->nb_streams)
-            st = create_stream(s, is_audio ? AVMEDIA_TYPE_AUDIO
-                                           : AVMEDIA_TYPE_VIDEO);
-        av_dlog(s, "%d %X %d \n", is_audio, flags, st->discard);
-        if ((st->discard >= AVDISCARD_NONKEY &&
-             !((flags & FLV_VIDEO_FRAMETYPE_MASK) == FLV_FRAME_KEY || is_audio)) ||
-            (st->discard >= AVDISCARD_BIDIR &&
-             ((flags & FLV_VIDEO_FRAMETYPE_MASK) == FLV_FRAME_DISP_INTER && !is_audio)) ||
-            st->discard >= AVDISCARD_ALL) {
+        }
+        if (i == s->nb_streams) {
+            static const enum AVMediaType stream_types[] = {AVMEDIA_TYPE_VIDEO, AVMEDIA_TYPE_AUDIO, AVMEDIA_TYPE_DATA};
+            av_log(s, AV_LOG_WARNING, "Stream discovered after head already parsed\n");
+            st = create_stream(s, stream_types[stream_type]);
+            if (!st)
+                return AVERROR(ENOMEM);
+
+        }
+        av_dlog(s, "%d %X %d \n", stream_type, flags, st->discard);
+        if (  (st->discard >= AVDISCARD_NONKEY && !((flags & FLV_VIDEO_FRAMETYPE_MASK) == FLV_FRAME_KEY || (stream_type == FLV_STREAM_TYPE_AUDIO)))
+            ||(st->discard >= AVDISCARD_BIDIR  &&  ((flags & FLV_VIDEO_FRAMETYPE_MASK) == FLV_FRAME_DISP_INTER && (stream_type == FLV_STREAM_TYPE_VIDEO)))
+            || st->discard >= AVDISCARD_ALL
+        ) {
             avio_seek(s->pb, next, SEEK_SET);
             continue;
         }
-        if ((flags & FLV_VIDEO_FRAMETYPE_MASK) == FLV_FRAME_KEY)
+        if ((flags & FLV_VIDEO_FRAMETYPE_MASK) == FLV_FRAME_KEY || stream_type == FLV_STREAM_TYPE_AUDIO)
             av_add_index_entry(st, pos, dts, size, 0, AVINDEX_KEYFRAME);
         break;
     }
-<<<<<<< HEAD
-    if(i == s->nb_streams){
-        static const enum AVMediaType stream_types[] = {AVMEDIA_TYPE_VIDEO, AVMEDIA_TYPE_AUDIO, AVMEDIA_TYPE_DATA};
-        av_log(s, AV_LOG_WARNING, "Stream discovered after head already parsed\n");
-        st = create_stream(s,
-                           stream_types[stream_type]);
-        if (!st)
-            return AVERROR(ENOMEM);
-
-    }
-    av_dlog(s, "%d %X %d \n", stream_type, flags, st->discard);
-    if(  (st->discard >= AVDISCARD_NONKEY && !((flags & FLV_VIDEO_FRAMETYPE_MASK) == FLV_FRAME_KEY || (stream_type == FLV_STREAM_TYPE_AUDIO)))
-       ||(st->discard >= AVDISCARD_BIDIR  &&  ((flags & FLV_VIDEO_FRAMETYPE_MASK) == FLV_FRAME_DISP_INTER && (stream_type == FLV_STREAM_TYPE_VIDEO)))
-       || st->discard >= AVDISCARD_ALL
-       ){
-        avio_seek(s->pb, next, SEEK_SET);
-        continue;
-    }
-    if ((flags & FLV_VIDEO_FRAMETYPE_MASK) == FLV_FRAME_KEY || stream_type == FLV_STREAM_TYPE_AUDIO)
-        av_add_index_entry(st, pos, dts, size, 0, AVINDEX_KEYFRAME);
-    break;
- }
-
-    // if not streamed and no duration from metadata then seek to end to find the duration from the timestamps
-    if(s->pb->seekable && (!s->duration || s->duration==AV_NOPTS_VALUE) && !flv->searched_for_end){
-        int size;
-        const int64_t pos= avio_tell(s->pb);
-        int64_t fsize= avio_size(s->pb);
-retry_duration:
-        avio_seek(s->pb, fsize-4, SEEK_SET);
-        size= avio_rb32(s->pb);
-        avio_seek(s->pb, fsize-3-size, SEEK_SET);
-        if(size == avio_rb24(s->pb) + 11){
-            uint32_t ts = avio_rb24(s->pb);
-            ts |= avio_r8(s->pb) << 24;
-            if(ts)
-                s->duration = ts * (int64_t)AV_TIME_BASE / 1000;
-            else if (fsize >= 8 && fsize - 8 >= size){
-                fsize -= size+4;
-                goto retry_duration;
-            }
-=======
 
     // if not streamed and no duration from metadata then seek to end to find
     // the duration from the timestamps
-    if (s->pb->seekable && (!s->duration || s->duration == AV_NOPTS_VALUE)) {
+    if (s->pb->seekable && (!s->duration || s->duration == AV_NOPTS_VALUE) && !flv->searched_for_end) {
         int size;
         const int64_t pos   = avio_tell(s->pb);
-        const int64_t fsize = avio_size(s->pb);
+        int64_t fsize       = avio_size(s->pb);
+retry_duration:
         avio_seek(s->pb, fsize - 4, SEEK_SET);
         size = avio_rb32(s->pb);
         avio_seek(s->pb, fsize - 3 - size, SEEK_SET);
         if (size == avio_rb24(s->pb) + 11) {
             uint32_t ts = avio_rb24(s->pb);
             ts         |= avio_r8(s->pb) << 24;
-            s->duration = ts * (int64_t)AV_TIME_BASE / 1000;
->>>>>>> e4529df9
+            if (ts)
+                s->duration = ts * (int64_t)AV_TIME_BASE / 1000;
+            else if (fsize >= 8 && fsize - 8 >= size) {
+                fsize -= size+4;
+                goto retry_duration;
+            }
         }
 
         avio_seek(s->pb, pos, SEEK_SET);
         flv->searched_for_end = 1;
     }
 
-<<<<<<< HEAD
-    if(stream_type == FLV_STREAM_TYPE_AUDIO){
-=======
-    if (is_audio) {
->>>>>>> e4529df9
+    if (stream_type == FLV_STREAM_TYPE_AUDIO) {
         int bits_per_coded_sample;
         channels = (flags & FLV_AUDIO_CHANNEL_MASK) == FLV_STEREO ? 2 : 1;
         sample_rate = 44100 << ((flags & FLV_AUDIO_SAMPLERATE_MASK) >>
@@ -1102,11 +877,7 @@
             flv_set_audio_codec(s, st, &ctx, flags & FLV_AUDIO_CODECID_MASK);
             sample_rate = ctx.sample_rate;
         }
-<<<<<<< HEAD
-    } else if(stream_type == FLV_STREAM_TYPE_VIDEO) {
-=======
-    } else {
->>>>>>> e4529df9
+    } else if (stream_type == FLV_STREAM_TYPE_VIDEO) {
         size -= flv_set_video_codec(s, st, flags & FLV_VIDEO_CODECID_MASK, 1);
     }
 
@@ -1115,14 +886,9 @@
         st->codec->codec_id == AV_CODEC_ID_MPEG4) {
         int type = avio_r8(s->pb);
         size--;
-<<<<<<< HEAD
         if (st->codec->codec_id == AV_CODEC_ID_H264 || st->codec->codec_id == AV_CODEC_ID_MPEG4) {
-            int32_t cts = (avio_rb24(s->pb)+0xff800000)^0xff800000; // sign extension
-=======
-        if (st->codec->codec_id == AV_CODEC_ID_H264) {
             // sign extension
             int32_t cts = (avio_rb24(s->pb) + 0xff800000) ^ 0xff800000;
->>>>>>> e4529df9
             pts = dts + cts;
             if (cts < 0) { // dts are wrong
                 flv->wrong_dts = 1;
@@ -1143,15 +909,9 @@
                 return ret;
             if (st->codec->codec_id == AV_CODEC_ID_AAC && 0) {
                 MPEG4AudioConfig cfg;
-<<<<<<< HEAD
                 if (avpriv_mpeg4audio_get_config(&cfg, st->codec->extradata,
                                              st->codec->extradata_size * 8, 1) >= 0) {
-                st->codec->channels = cfg.channels;
-=======
-                avpriv_mpeg4audio_get_config(&cfg, st->codec->extradata,
-                                             st->codec->extradata_size * 8, 1);
                 st->codec->channels       = cfg.channels;
->>>>>>> e4529df9
                 st->codec->channel_layout = 0;
                 if (cfg.ext_sample_rate)
                     st->codec->sample_rate = cfg.ext_sample_rate;
@@ -1173,22 +933,11 @@
         goto leave;
     }
 
-<<<<<<< HEAD
-    ret= av_get_packet(s->pb, pkt, size);
+    ret = av_get_packet(s->pb, pkt, size);
     if (ret < 0)
         return ret;
-    pkt->dts = dts;
-    pkt->pts = pts == AV_NOPTS_VALUE ? dts : pts;
-=======
-    ret = av_get_packet(s->pb, pkt, size);
-    if (ret < 0)
-        return AVERROR(EIO);
-    /* note: we need to modify the packet size here to handle the last
-     * packet */
-    pkt->size         = ret;
     pkt->dts          = dts;
     pkt->pts          = pts == AV_NOPTS_VALUE ? dts : pts;
->>>>>>> e4529df9
     pkt->stream_index = st->index;
     if (flv->new_extradata[stream_type]) {
         uint8_t *side = av_packet_new_side_data(pkt, AV_PKT_DATA_NEW_EXTRADATA,
@@ -1200,13 +949,9 @@
             flv->new_extradata_size[stream_type] = 0;
         }
     }
-<<<<<<< HEAD
-    if (stream_type == FLV_STREAM_TYPE_AUDIO && (sample_rate != flv->last_sample_rate ||
-                     channels != flv->last_channels)) {
-=======
-    if (is_audio && (sample_rate != flv->last_sample_rate ||
+    if (stream_type == FLV_STREAM_TYPE_AUDIO &&
+                    (sample_rate != flv->last_sample_rate ||
                      channels    != flv->last_channels)) {
->>>>>>> e4529df9
         flv->last_sample_rate = sample_rate;
         flv->last_channels    = channels;
         ff_add_param_change(pkt, channels, 0, sample_rate, 0, 0);
