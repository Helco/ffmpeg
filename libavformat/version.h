/*
 * Version macros.
 *
 * This file is part of FFmpeg.
 *
 * FFmpeg is free software; you can redistribute it and/or
 * modify it under the terms of the GNU Lesser General Public
 * License as published by the Free Software Foundation; either
 * version 2.1 of the License, or (at your option) any later version.
 *
 * FFmpeg is distributed in the hope that it will be useful,
 * but WITHOUT ANY WARRANTY; without even the implied warranty of
 * MERCHANTABILITY or FITNESS FOR A PARTICULAR PURPOSE.  See the GNU
 * Lesser General Public License for more details.
 *
 * You should have received a copy of the GNU Lesser General Public
 * License along with FFmpeg; if not, write to the Free Software
 * Foundation, Inc., 51 Franklin Street, Fifth Floor, Boston, MA 02110-1301 USA
 */

#ifndef AVFORMAT_VERSION_H
#define AVFORMAT_VERSION_H

/**
 * @file
 * @ingroup libavf
 * Libavformat version macros
 */

#include "libavutil/avutil.h"

#define LIBAVFORMAT_VERSION_MAJOR 54
<<<<<<< HEAD
#define LIBAVFORMAT_VERSION_MINOR 20
#define LIBAVFORMAT_VERSION_MICRO 100
=======
#define LIBAVFORMAT_VERSION_MINOR 12
#define LIBAVFORMAT_VERSION_MICRO  1
>>>>>>> 44dc9c6a

#define LIBAVFORMAT_VERSION_INT AV_VERSION_INT(LIBAVFORMAT_VERSION_MAJOR, \
                                               LIBAVFORMAT_VERSION_MINOR, \
                                               LIBAVFORMAT_VERSION_MICRO)
#define LIBAVFORMAT_VERSION     AV_VERSION(LIBAVFORMAT_VERSION_MAJOR,   \
                                           LIBAVFORMAT_VERSION_MINOR,   \
                                           LIBAVFORMAT_VERSION_MICRO)
#define LIBAVFORMAT_BUILD       LIBAVFORMAT_VERSION_INT

#define LIBAVFORMAT_IDENT       "Lavf" AV_STRINGIFY(LIBAVFORMAT_VERSION)

/**
 * FF_API_* defines may be placed below to indicate public API that will be
 * dropped at a future version bump. The defines themselves are not part of
 * the public API and may change, break or disappear at any time.
 */

#ifndef FF_API_OLD_AVIO
#define FF_API_OLD_AVIO                (LIBAVFORMAT_VERSION_MAJOR < 55)
#endif
#ifndef FF_API_PKT_DUMP
#define FF_API_PKT_DUMP                (LIBAVFORMAT_VERSION_MAJOR < 54)
#endif
#ifndef FF_API_ALLOC_OUTPUT_CONTEXT
#define FF_API_ALLOC_OUTPUT_CONTEXT    (LIBAVFORMAT_VERSION_MAJOR < 55)
#endif
#ifndef FF_API_FORMAT_PARAMETERS
#define FF_API_FORMAT_PARAMETERS       (LIBAVFORMAT_VERSION_MAJOR < 55)
#endif
#ifndef FF_API_NEW_STREAM
#define FF_API_NEW_STREAM              (LIBAVFORMAT_VERSION_MAJOR < 55)
#endif
#ifndef FF_API_SET_PTS_INFO
#define FF_API_SET_PTS_INFO            (LIBAVFORMAT_VERSION_MAJOR < 55)
#endif
#ifndef FF_API_CLOSE_INPUT_FILE
#define FF_API_CLOSE_INPUT_FILE        (LIBAVFORMAT_VERSION_MAJOR < 55)
#endif
#ifndef FF_API_APPLEHTTP_PROTO
#define FF_API_APPLEHTTP_PROTO         (LIBAVFORMAT_VERSION_MAJOR < 55)
#endif
#ifndef FF_API_READ_PACKET
#define FF_API_READ_PACKET             (LIBAVFORMAT_VERSION_MAJOR < 55)
#endif
#ifndef FF_API_INTERLEAVE_PACKET
#define FF_API_INTERLEAVE_PACKET       (LIBAVFORMAT_VERSION_MAJOR < 55)
#endif
#ifndef FF_API_AV_GETTIME
#define FF_API_AV_GETTIME              (LIBAVFORMAT_VERSION_MAJOR < 55)
#endif

#endif /* AVFORMAT_VERSION_H */<|MERGE_RESOLUTION|>--- conflicted
+++ resolved
@@ -30,13 +30,8 @@
 #include "libavutil/avutil.h"
 
 #define LIBAVFORMAT_VERSION_MAJOR 54
-<<<<<<< HEAD
 #define LIBAVFORMAT_VERSION_MINOR 20
-#define LIBAVFORMAT_VERSION_MICRO 100
-=======
-#define LIBAVFORMAT_VERSION_MINOR 12
-#define LIBAVFORMAT_VERSION_MICRO  1
->>>>>>> 44dc9c6a
+#define LIBAVFORMAT_VERSION_MICRO 101
 
 #define LIBAVFORMAT_VERSION_INT AV_VERSION_INT(LIBAVFORMAT_VERSION_MAJOR, \
                                                LIBAVFORMAT_VERSION_MINOR, \
