/*
 * pixel format descriptor
 * Copyright (c) 2009 Michael Niedermayer <michaelni@gmx.at>
 *
 * This file is part of FFmpeg.
 *
 * FFmpeg is free software; you can redistribute it and/or
 * modify it under the terms of the GNU Lesser General Public
 * License as published by the Free Software Foundation; either
 * version 2.1 of the License, or (at your option) any later version.
 *
 * FFmpeg is distributed in the hope that it will be useful,
 * but WITHOUT ANY WARRANTY; without even the implied warranty of
 * MERCHANTABILITY or FITNESS FOR A PARTICULAR PURPOSE.  See the GNU
 * Lesser General Public License for more details.
 *
 * You should have received a copy of the GNU Lesser General Public
 * License along with FFmpeg; if not, write to the Free Software
 * Foundation, Inc., 51 Franklin Street, Fifth Floor, Boston, MA 02110-1301 USA
 */

#include <stdio.h>
#include <string.h>

#include "avassert.h"
#include "common.h"
#include "pixfmt.h"
#include "pixdesc.h"
#include "internal.h"
#include "intreadwrite.h"
#include "avstring.h"
#include "version.h"

void av_read_image_line(uint16_t *dst,
                        const uint8_t *data[4], const int linesize[4],
                        const AVPixFmtDescriptor *desc,
                        int x, int y, int c, int w,
                        int read_pal_component)
{
    AVComponentDescriptor comp = desc->comp[c];
    int plane = comp.plane;
    int depth = comp.depth_minus1 + 1;
    int mask  = (1 << depth) - 1;
    int shift = comp.shift;
    int step  = comp.step_minus1 + 1;
    int flags = desc->flags;

    if (flags & AV_PIX_FMT_FLAG_BITSTREAM) {
        int skip = x * step + comp.offset_plus1 - 1;
        const uint8_t *p = data[plane] + y * linesize[plane] + (skip >> 3);
        int shift = 8 - depth - (skip & 7);

        while (w--) {
            int val = (*p >> shift) & mask;
            if (read_pal_component)
                val = data[1][4*val + c];
            shift -= step;
            p -= shift >> 3;
            shift &= 7;
            *dst++ = val;
        }
    } else {
        const uint8_t *p = data[plane] + y * linesize[plane] +
                           x * step + comp.offset_plus1 - 1;
        int is_8bit = shift + depth <= 8;

        if (is_8bit)
            p += !!(flags & AV_PIX_FMT_FLAG_BE);

        while (w--) {
            int val = is_8bit ? *p :
                flags & AV_PIX_FMT_FLAG_BE ? AV_RB16(p) : AV_RL16(p);
            val = (val >> shift) & mask;
            if (read_pal_component)
                val = data[1][4 * val + c];
            p += step;
            *dst++ = val;
        }
    }
}

void av_write_image_line(const uint16_t *src,
                         uint8_t *data[4], const int linesize[4],
                         const AVPixFmtDescriptor *desc,
                         int x, int y, int c, int w)
{
    AVComponentDescriptor comp = desc->comp[c];
    int plane = comp.plane;
    int depth = comp.depth_minus1 + 1;
    int step  = comp.step_minus1 + 1;
    int flags = desc->flags;

    if (flags & AV_PIX_FMT_FLAG_BITSTREAM) {
        int skip = x * step + comp.offset_plus1 - 1;
        uint8_t *p = data[plane] + y * linesize[plane] + (skip >> 3);
        int shift = 8 - depth - (skip & 7);

        while (w--) {
            *p |= *src++ << shift;
            shift -= step;
            p -= shift >> 3;
            shift &= 7;
        }
    } else {
        int shift = comp.shift;
        uint8_t *p = data[plane] + y * linesize[plane] +
                     x * step + comp.offset_plus1 - 1;

        if (shift + depth <= 8) {
            p += !!(flags & AV_PIX_FMT_FLAG_BE);
            while (w--) {
                *p |= (*src++ << shift);
                p += step;
            }
        } else {
            while (w--) {
                if (flags & AV_PIX_FMT_FLAG_BE) {
                    uint16_t val = AV_RB16(p) | (*src++ << shift);
                    AV_WB16(p, val);
                } else {
                    uint16_t val = AV_RL16(p) | (*src++ << shift);
                    AV_WL16(p, val);
                }
                p += step;
            }
        }
    }
}

#if !FF_API_PIX_FMT_DESC
static
#endif
const AVPixFmtDescriptor av_pix_fmt_descriptors[AV_PIX_FMT_NB] = {
    [AV_PIX_FMT_YUV420P] = {
        .name = "yuv420p",
        .nb_components = 3,
        .log2_chroma_w = 1,
        .log2_chroma_h = 1,
        .comp = {
            { 0, 0, 1, 0, 7 },        /* Y */
            { 1, 0, 1, 0, 7 },        /* U */
            { 2, 0, 1, 0, 7 },        /* V */
        },
        .flags = AV_PIX_FMT_FLAG_PLANAR,
    },
    [AV_PIX_FMT_YUYV422] = {
        .name = "yuyv422",
        .nb_components = 3,
        .log2_chroma_w = 1,
        .log2_chroma_h = 0,
        .comp = {
            { 0, 1, 1, 0, 7 },        /* Y */
            { 0, 3, 2, 0, 7 },        /* U */
            { 0, 3, 4, 0, 7 },        /* V */
        },
    },
    [AV_PIX_FMT_RGB24] = {
        .name = "rgb24",
        .nb_components = 3,
        .log2_chroma_w = 0,
        .log2_chroma_h = 0,
        .comp = {
            { 0, 2, 1, 0, 7 },        /* R */
            { 0, 2, 2, 0, 7 },        /* G */
            { 0, 2, 3, 0, 7 },        /* B */
        },
        .flags = AV_PIX_FMT_FLAG_RGB,
    },
    [AV_PIX_FMT_BGR24] = {
        .name = "bgr24",
        .nb_components = 3,
        .log2_chroma_w = 0,
        .log2_chroma_h = 0,
        .comp = {
            { 0, 2, 3, 0, 7 },        /* R */
            { 0, 2, 2, 0, 7 },        /* G */
            { 0, 2, 1, 0, 7 },        /* B */
        },
        .flags = AV_PIX_FMT_FLAG_RGB,
    },
    [AV_PIX_FMT_YUV422P] = {
        .name = "yuv422p",
        .nb_components = 3,
        .log2_chroma_w = 1,
        .log2_chroma_h = 0,
        .comp = {
            { 0, 0, 1, 0, 7 },        /* Y */
            { 1, 0, 1, 0, 7 },        /* U */
            { 2, 0, 1, 0, 7 },        /* V */
        },
        .flags = AV_PIX_FMT_FLAG_PLANAR,
    },
    [AV_PIX_FMT_YUV444P] = {
        .name = "yuv444p",
        .nb_components = 3,
        .log2_chroma_w = 0,
        .log2_chroma_h = 0,
        .comp = {
            { 0, 0, 1, 0, 7 },        /* Y */
            { 1, 0, 1, 0, 7 },        /* U */
            { 2, 0, 1, 0, 7 },        /* V */
        },
        .flags = AV_PIX_FMT_FLAG_PLANAR,
    },
    [AV_PIX_FMT_YUV410P] = {
        .name = "yuv410p",
        .nb_components = 3,
        .log2_chroma_w = 2,
        .log2_chroma_h = 2,
        .comp = {
            { 0, 0, 1, 0, 7 },        /* Y */
            { 1, 0, 1, 0, 7 },        /* U */
            { 2, 0, 1, 0, 7 },        /* V */
        },
        .flags = AV_PIX_FMT_FLAG_PLANAR,
    },
    [AV_PIX_FMT_YUV411P] = {
        .name = "yuv411p",
        .nb_components = 3,
        .log2_chroma_w = 2,
        .log2_chroma_h = 0,
        .comp = {
            { 0, 0, 1, 0, 7 },        /* Y */
            { 1, 0, 1, 0, 7 },        /* U */
            { 2, 0, 1, 0, 7 },        /* V */
        },
        .flags = AV_PIX_FMT_FLAG_PLANAR,
    },
    [AV_PIX_FMT_YUVJ411P] = {
        .name = "yuvj411p",
        .nb_components = 3,
        .log2_chroma_w = 2,
        .log2_chroma_h = 0,
        .comp = {
            { 0, 0, 1, 0, 7 },        /* Y */
            { 1, 0, 1, 0, 7 },        /* U */
            { 2, 0, 1, 0, 7 },        /* V */
        },
        .flags = AV_PIX_FMT_FLAG_PLANAR,
    },
    [AV_PIX_FMT_GRAY8] = {
        .name = "gray",
        .nb_components = 1,
        .log2_chroma_w = 0,
        .log2_chroma_h = 0,
        .comp = {
            { 0, 0, 1, 0, 7 },        /* Y */
        },
        .flags = AV_PIX_FMT_FLAG_PSEUDOPAL,
    },
    [AV_PIX_FMT_MONOWHITE] = {
        .name = "monow",
        .nb_components = 1,
        .log2_chroma_w = 0,
        .log2_chroma_h = 0,
        .comp = {
            { 0, 0, 1, 0, 0 },        /* Y */
        },
        .flags = AV_PIX_FMT_FLAG_BITSTREAM,
    },
    [AV_PIX_FMT_MONOBLACK] = {
        .name = "monob",
        .nb_components = 1,
        .log2_chroma_w = 0,
        .log2_chroma_h = 0,
        .comp = {
            { 0, 0, 1, 7, 0 },        /* Y */
        },
        .flags = AV_PIX_FMT_FLAG_BITSTREAM,
    },
    [AV_PIX_FMT_PAL8] = {
        .name = "pal8",
        .nb_components = 1,
        .log2_chroma_w = 0,
        .log2_chroma_h = 0,
        .comp = {
            { 0, 0, 1, 0, 7 },
        },
        .flags = AV_PIX_FMT_FLAG_PAL,
    },
    [AV_PIX_FMT_YUVJ420P] = {
        .name = "yuvj420p",
        .nb_components = 3,
        .log2_chroma_w = 1,
        .log2_chroma_h = 1,
        .comp = {
            { 0, 0, 1, 0, 7 },        /* Y */
            { 1, 0, 1, 0, 7 },        /* U */
            { 2, 0, 1, 0, 7 },        /* V */
        },
        .flags = AV_PIX_FMT_FLAG_PLANAR,
    },
    [AV_PIX_FMT_YUVJ422P] = {
        .name = "yuvj422p",
        .nb_components = 3,
        .log2_chroma_w = 1,
        .log2_chroma_h = 0,
        .comp = {
            { 0, 0, 1, 0, 7 },        /* Y */
            { 1, 0, 1, 0, 7 },        /* U */
            { 2, 0, 1, 0, 7 },        /* V */
        },
        .flags = AV_PIX_FMT_FLAG_PLANAR,
    },
    [AV_PIX_FMT_YUVJ444P] = {
        .name = "yuvj444p",
        .nb_components = 3,
        .log2_chroma_w = 0,
        .log2_chroma_h = 0,
        .comp = {
            { 0, 0, 1, 0, 7 },        /* Y */
            { 1, 0, 1, 0, 7 },        /* U */
            { 2, 0, 1, 0, 7 },        /* V */
        },
        .flags = AV_PIX_FMT_FLAG_PLANAR,
    },
#if FF_API_XVMC
    [AV_PIX_FMT_XVMC_MPEG2_MC] = {
        .name = "xvmcmc",
        .flags = AV_PIX_FMT_FLAG_HWACCEL,
    },
    [AV_PIX_FMT_XVMC_MPEG2_IDCT] = {
        .name = "xvmcidct",
        .flags = AV_PIX_FMT_FLAG_HWACCEL,
    },
#endif /* FF_API_XVMC */
#if !FF_API_XVMC
    [AV_PIX_FMT_XVMC] = {
        .name = "xvmc",
        .flags = AV_PIX_FMT_FLAG_HWACCEL,
    },
#endif /* !FF_API_XVMC */
    [AV_PIX_FMT_UYVY422] = {
        .name = "uyvy422",
        .nb_components = 3,
        .log2_chroma_w = 1,
        .log2_chroma_h = 0,
        .comp = {
            { 0, 1, 2, 0, 7 },        /* Y */
            { 0, 3, 1, 0, 7 },        /* U */
            { 0, 3, 3, 0, 7 },        /* V */
        },
    },
    [AV_PIX_FMT_UYYVYY411] = {
        .name = "uyyvyy411",
        .nb_components = 3,
        .log2_chroma_w = 2,
        .log2_chroma_h = 0,
        .comp = {
            { 0, 3, 2, 0, 7 },        /* Y */
            { 0, 5, 1, 0, 7 },        /* U */
            { 0, 5, 4, 0, 7 },        /* V */
        },
    },
    [AV_PIX_FMT_BGR8] = {
        .name = "bgr8",
        .nb_components = 3,
        .log2_chroma_w = 0,
        .log2_chroma_h = 0,
        .comp = {
            { 0, 0, 1, 0, 2 },        /* R */
            { 0, 0, 1, 3, 2 },        /* G */
            { 0, 0, 1, 6, 1 },        /* B */
        },
        .flags = AV_PIX_FMT_FLAG_RGB | AV_PIX_FMT_FLAG_PSEUDOPAL,
    },
    [AV_PIX_FMT_BGR4] = {
        .name = "bgr4",
        .nb_components = 3,
        .log2_chroma_w = 0,
        .log2_chroma_h = 0,
        .comp = {
            { 0, 3, 4, 0, 0 },        /* R */
            { 0, 3, 2, 0, 1 },        /* G */
            { 0, 3, 1, 0, 0 },        /* B */
        },
        .flags = AV_PIX_FMT_FLAG_BITSTREAM | AV_PIX_FMT_FLAG_RGB,
    },
    [AV_PIX_FMT_BGR4_BYTE] = {
        .name = "bgr4_byte",
        .nb_components = 3,
        .log2_chroma_w = 0,
        .log2_chroma_h = 0,
        .comp = {
            { 0, 0, 1, 0, 0 },        /* R */
            { 0, 0, 1, 1, 1 },        /* G */
            { 0, 0, 1, 3, 0 },        /* B */
        },
        .flags = AV_PIX_FMT_FLAG_RGB | AV_PIX_FMT_FLAG_PSEUDOPAL,
    },
    [AV_PIX_FMT_RGB8] = {
        .name = "rgb8",
        .nb_components = 3,
        .log2_chroma_w = 0,
        .log2_chroma_h = 0,
        .comp = {
            { 0, 0, 1, 6, 1 },        /* R */
            { 0, 0, 1, 3, 2 },        /* G */
            { 0, 0, 1, 0, 2 },        /* B */
        },
        .flags = AV_PIX_FMT_FLAG_RGB | AV_PIX_FMT_FLAG_PSEUDOPAL,
    },
    [AV_PIX_FMT_RGB4] = {
        .name = "rgb4",
        .nb_components = 3,
        .log2_chroma_w = 0,
        .log2_chroma_h = 0,
        .comp = {
            { 0, 3, 1, 0, 0 },        /* R */
            { 0, 3, 2, 0, 1 },        /* G */
            { 0, 3, 4, 0, 0 },        /* B */
        },
        .flags = AV_PIX_FMT_FLAG_BITSTREAM | AV_PIX_FMT_FLAG_RGB,
    },
    [AV_PIX_FMT_RGB4_BYTE] = {
        .name = "rgb4_byte",
        .nb_components = 3,
        .log2_chroma_w = 0,
        .log2_chroma_h = 0,
        .comp = {
            { 0, 0, 1, 3, 0 },        /* R */
            { 0, 0, 1, 1, 1 },        /* G */
            { 0, 0, 1, 0, 0 },        /* B */
        },
        .flags = AV_PIX_FMT_FLAG_RGB | AV_PIX_FMT_FLAG_PSEUDOPAL,
    },
    [AV_PIX_FMT_NV12] = {
        .name = "nv12",
        .nb_components = 3,
        .log2_chroma_w = 1,
        .log2_chroma_h = 1,
        .comp = {
            { 0, 0, 1, 0, 7 },        /* Y */
            { 1, 1, 1, 0, 7 },        /* U */
            { 1, 1, 2, 0, 7 },        /* V */
        },
        .flags = AV_PIX_FMT_FLAG_PLANAR,
    },
    [AV_PIX_FMT_NV21] = {
        .name = "nv21",
        .nb_components = 3,
        .log2_chroma_w = 1,
        .log2_chroma_h = 1,
        .comp = {
            { 0, 0, 1, 0, 7 },        /* Y */
            { 1, 1, 2, 0, 7 },        /* U */
            { 1, 1, 1, 0, 7 },        /* V */
        },
        .flags = AV_PIX_FMT_FLAG_PLANAR,
    },
    [AV_PIX_FMT_ARGB] = {
        .name = "argb",
        .nb_components = 4,
        .log2_chroma_w = 0,
        .log2_chroma_h = 0,
        .comp = {
            { 0, 3, 2, 0, 7 },        /* R */
            { 0, 3, 3, 0, 7 },        /* G */
            { 0, 3, 4, 0, 7 },        /* B */
            { 0, 3, 1, 0, 7 },        /* A */
        },
        .flags = AV_PIX_FMT_FLAG_RGB | AV_PIX_FMT_FLAG_ALPHA,
    },
    [AV_PIX_FMT_RGBA] = {
        .name = "rgba",
        .nb_components = 4,
        .log2_chroma_w = 0,
        .log2_chroma_h = 0,
        .comp = {
            { 0, 3, 1, 0, 7 },        /* R */
            { 0, 3, 2, 0, 7 },        /* G */
            { 0, 3, 3, 0, 7 },        /* B */
            { 0, 3, 4, 0, 7 },        /* A */
        },
        .flags = AV_PIX_FMT_FLAG_RGB | AV_PIX_FMT_FLAG_ALPHA,
    },
    [AV_PIX_FMT_ABGR] = {
        .name = "abgr",
        .nb_components = 4,
        .log2_chroma_w = 0,
        .log2_chroma_h = 0,
        .comp = {
            { 0, 3, 4, 0, 7 },        /* R */
            { 0, 3, 3, 0, 7 },        /* G */
            { 0, 3, 2, 0, 7 },        /* B */
            { 0, 3, 1, 0, 7 },        /* A */
        },
        .flags = AV_PIX_FMT_FLAG_RGB | AV_PIX_FMT_FLAG_ALPHA,
    },
    [AV_PIX_FMT_BGRA] = {
        .name = "bgra",
        .nb_components = 4,
        .log2_chroma_w = 0,
        .log2_chroma_h = 0,
        .comp = {
            { 0, 3, 3, 0, 7 },        /* R */
            { 0, 3, 2, 0, 7 },        /* G */
            { 0, 3, 1, 0, 7 },        /* B */
            { 0, 3, 4, 0, 7 },        /* A */
        },
        .flags = AV_PIX_FMT_FLAG_RGB | AV_PIX_FMT_FLAG_ALPHA,
    },
    [AV_PIX_FMT_0RGB] = {
        .name = "0rgb",
        .nb_components= 3,
        .log2_chroma_w= 0,
        .log2_chroma_h= 0,
        .comp = {
            { 0, 3, 2, 0, 7 },        /* R */
            { 0, 3, 3, 0, 7 },        /* G */
            { 0, 3, 4, 0, 7 },        /* B */
        },
        .flags = AV_PIX_FMT_FLAG_RGB,
    },
    [AV_PIX_FMT_RGB0] = {
        .name = "rgb0",
        .nb_components= 3,
        .log2_chroma_w= 0,
        .log2_chroma_h= 0,
        .comp = {
            { 0, 3, 1, 0, 7 },        /* R */
            { 0, 3, 2, 0, 7 },        /* G */
            { 0, 3, 3, 0, 7 },        /* B */
        },
        .flags = AV_PIX_FMT_FLAG_RGB,
    },
    [AV_PIX_FMT_0BGR] = {
        .name = "0bgr",
        .nb_components= 3,
        .log2_chroma_w= 0,
        .log2_chroma_h= 0,
        .comp = {
            { 0, 3, 4, 0, 7 },        /* R */
            { 0, 3, 3, 0, 7 },        /* G */
            { 0, 3, 2, 0, 7 },        /* B */
        },
        .flags = AV_PIX_FMT_FLAG_RGB,
    },
    [AV_PIX_FMT_BGR0] = {
        .name = "bgr0",
        .nb_components= 3,
        .log2_chroma_w= 0,
        .log2_chroma_h= 0,
        .comp = {
            { 0, 3, 3, 0, 7 },        /* R */
            { 0, 3, 2, 0, 7 },        /* G */
            { 0, 3, 1, 0, 7 },        /* B */
        },
        .flags = AV_PIX_FMT_FLAG_RGB,
    },
    [AV_PIX_FMT_GRAY16BE] = {
        .name = "gray16be",
        .nb_components = 1,
        .log2_chroma_w = 0,
        .log2_chroma_h = 0,
        .comp = {
            { 0, 1, 1, 0, 15 },       /* Y */
        },
        .flags = AV_PIX_FMT_FLAG_BE,
    },
    [AV_PIX_FMT_GRAY16LE] = {
        .name = "gray16le",
        .nb_components = 1,
        .log2_chroma_w = 0,
        .log2_chroma_h = 0,
        .comp = {
            { 0, 1, 1, 0, 15 },       /* Y */
        },
    },
    [AV_PIX_FMT_YUV440P] = {
        .name = "yuv440p",
        .nb_components = 3,
        .log2_chroma_w = 0,
        .log2_chroma_h = 1,
        .comp = {
            { 0, 0, 1, 0, 7 },        /* Y */
            { 1, 0, 1, 0, 7 },        /* U */
            { 2, 0, 1, 0, 7 },        /* V */
        },
        .flags = AV_PIX_FMT_FLAG_PLANAR,
    },
    [AV_PIX_FMT_YUVJ440P] = {
        .name = "yuvj440p",
        .nb_components = 3,
        .log2_chroma_w = 0,
        .log2_chroma_h = 1,
        .comp = {
            { 0, 0, 1, 0, 7 },        /* Y */
            { 1, 0, 1, 0, 7 },        /* U */
            { 2, 0, 1, 0, 7 },        /* V */
        },
        .flags = AV_PIX_FMT_FLAG_PLANAR,
    },
    [AV_PIX_FMT_YUVA420P] = {
        .name = "yuva420p",
        .nb_components = 4,
        .log2_chroma_w = 1,
        .log2_chroma_h = 1,
        .comp = {
            { 0, 0, 1, 0, 7 },        /* Y */
            { 1, 0, 1, 0, 7 },        /* U */
            { 2, 0, 1, 0, 7 },        /* V */
            { 3, 0, 1, 0, 7 },        /* A */
        },
        .flags = AV_PIX_FMT_FLAG_PLANAR | AV_PIX_FMT_FLAG_ALPHA,
    },
    [AV_PIX_FMT_YUVA422P] = {
        .name = "yuva422p",
        .nb_components = 4,
        .log2_chroma_w = 1,
        .log2_chroma_h = 0,
        .comp = {
            { 0, 0, 1, 0, 7 },        /* Y */
            { 1, 0, 1, 0, 7 },        /* U */
            { 2, 0, 1, 0, 7 },        /* V */
            { 3, 0, 1, 0, 7 },        /* A */
        },
        .flags = AV_PIX_FMT_FLAG_PLANAR | AV_PIX_FMT_FLAG_ALPHA,
    },
    [AV_PIX_FMT_YUVA444P] = {
        .name = "yuva444p",
        .nb_components = 4,
        .log2_chroma_w = 0,
        .log2_chroma_h = 0,
        .comp = {
            { 0, 0, 1, 0, 7 },        /* Y */
            { 1, 0, 1, 0, 7 },        /* U */
            { 2, 0, 1, 0, 7 },        /* V */
            { 3, 0, 1, 0, 7 },        /* A */
        },
        .flags = AV_PIX_FMT_FLAG_PLANAR | AV_PIX_FMT_FLAG_ALPHA,
    },
    [AV_PIX_FMT_YUVA420P9BE] = {
        .name = "yuva420p9be",
        .nb_components = 4,
        .log2_chroma_w = 1,
        .log2_chroma_h = 1,
        .comp = {
            { 0, 1, 1, 0, 8 },        /* Y */
            { 1, 1, 1, 0, 8 },        /* U */
            { 2, 1, 1, 0, 8 },        /* V */
            { 3, 1, 1, 0, 8 },        /* A */
        },
        .flags = AV_PIX_FMT_FLAG_BE | AV_PIX_FMT_FLAG_PLANAR | AV_PIX_FMT_FLAG_ALPHA,
    },
    [AV_PIX_FMT_YUVA420P9LE] = {
        .name = "yuva420p9le",
        .nb_components = 4,
        .log2_chroma_w = 1,
        .log2_chroma_h = 1,
        .comp = {
            { 0, 1, 1, 0, 8 },        /* Y */
            { 1, 1, 1, 0, 8 },        /* U */
            { 2, 1, 1, 0, 8 },        /* V */
            { 3, 1, 1, 0, 8 },        /* A */
        },
        .flags = AV_PIX_FMT_FLAG_PLANAR | AV_PIX_FMT_FLAG_ALPHA,
    },
    [AV_PIX_FMT_YUVA422P9BE] = {
        .name = "yuva422p9be",
        .nb_components = 4,
        .log2_chroma_w = 1,
        .log2_chroma_h = 0,
        .comp = {
            { 0, 1, 1, 0, 8 },        /* Y */
            { 1, 1, 1, 0, 8 },        /* U */
            { 2, 1, 1, 0, 8 },        /* V */
            { 3, 1, 1, 0, 8 },        /* A */
        },
        .flags = AV_PIX_FMT_FLAG_BE | AV_PIX_FMT_FLAG_PLANAR | AV_PIX_FMT_FLAG_ALPHA,
    },
    [AV_PIX_FMT_YUVA422P9LE] = {
        .name = "yuva422p9le",
        .nb_components = 4,
        .log2_chroma_w = 1,
        .log2_chroma_h = 0,
        .comp = {
            { 0, 1, 1, 0, 8 },        /* Y */
            { 1, 1, 1, 0, 8 },        /* U */
            { 2, 1, 1, 0, 8 },        /* V */
            { 3, 1, 1, 0, 8 },        /* A */
        },
        .flags = AV_PIX_FMT_FLAG_PLANAR | AV_PIX_FMT_FLAG_ALPHA,
    },
    [AV_PIX_FMT_YUVA444P9BE] = {
        .name = "yuva444p9be",
        .nb_components = 4,
        .log2_chroma_w = 0,
        .log2_chroma_h = 0,
        .comp = {
            { 0, 1, 1, 0, 8 },        /* Y */
            { 1, 1, 1, 0, 8 },        /* U */
            { 2, 1, 1, 0, 8 },        /* V */
            { 3, 1, 1, 0, 8 },        /* A */
        },
        .flags = AV_PIX_FMT_FLAG_BE | AV_PIX_FMT_FLAG_PLANAR | AV_PIX_FMT_FLAG_ALPHA,
    },
    [AV_PIX_FMT_YUVA444P9LE] = {
        .name = "yuva444p9le",
        .nb_components = 4,
        .log2_chroma_w = 0,
        .log2_chroma_h = 0,
        .comp = {
            { 0, 1, 1, 0, 8 },        /* Y */
            { 1, 1, 1, 0, 8 },        /* U */
            { 2, 1, 1, 0, 8 },        /* V */
            { 3, 1, 1, 0, 8 },        /* A */
        },
        .flags = AV_PIX_FMT_FLAG_PLANAR | AV_PIX_FMT_FLAG_ALPHA,
    },
    [AV_PIX_FMT_YUVA420P10BE] = {
        .name = "yuva420p10be",
        .nb_components = 4,
        .log2_chroma_w = 1,
        .log2_chroma_h = 1,
        .comp = {
            { 0, 1, 1, 0, 9 },        /* Y */
            { 1, 1, 1, 0, 9 },        /* U */
            { 2, 1, 1, 0, 9 },        /* V */
            { 3, 1, 1, 0, 9 },        /* A */
        },
        .flags = AV_PIX_FMT_FLAG_BE | AV_PIX_FMT_FLAG_PLANAR | AV_PIX_FMT_FLAG_ALPHA,
    },
    [AV_PIX_FMT_YUVA420P10LE] = {
        .name = "yuva420p10le",
        .nb_components = 4,
        .log2_chroma_w = 1,
        .log2_chroma_h = 1,
        .comp = {
            { 0, 1, 1, 0, 9 },        /* Y */
            { 1, 1, 1, 0, 9 },        /* U */
            { 2, 1, 1, 0, 9 },        /* V */
            { 3, 1, 1, 0, 9 },        /* A */
        },
        .flags = AV_PIX_FMT_FLAG_PLANAR | AV_PIX_FMT_FLAG_ALPHA,
    },
    [AV_PIX_FMT_YUVA422P10BE] = {
        .name = "yuva422p10be",
        .nb_components = 4,
        .log2_chroma_w = 1,
        .log2_chroma_h = 0,
        .comp = {
            { 0, 1, 1, 0, 9 },        /* Y */
            { 1, 1, 1, 0, 9 },        /* U */
            { 2, 1, 1, 0, 9 },        /* V */
            { 3, 1, 1, 0, 9 },        /* A */
        },
        .flags = AV_PIX_FMT_FLAG_BE | AV_PIX_FMT_FLAG_PLANAR | AV_PIX_FMT_FLAG_ALPHA,
    },
    [AV_PIX_FMT_YUVA422P10LE] = {
        .name = "yuva422p10le",
        .nb_components = 4,
        .log2_chroma_w = 1,
        .log2_chroma_h = 0,
        .comp = {
            { 0, 1, 1, 0, 9 },        /* Y */
            { 1, 1, 1, 0, 9 },        /* U */
            { 2, 1, 1, 0, 9 },        /* V */
            { 3, 1, 1, 0, 9 },        /* A */
        },
        .flags = AV_PIX_FMT_FLAG_PLANAR | AV_PIX_FMT_FLAG_ALPHA,
    },
    [AV_PIX_FMT_YUVA444P10BE] = {
        .name = "yuva444p10be",
        .nb_components = 4,
        .log2_chroma_w = 0,
        .log2_chroma_h = 0,
        .comp = {
            { 0, 1, 1, 0, 9 },        /* Y */
            { 1, 1, 1, 0, 9 },        /* U */
            { 2, 1, 1, 0, 9 },        /* V */
            { 3, 1, 1, 0, 9 },        /* A */
        },
        .flags = AV_PIX_FMT_FLAG_BE | AV_PIX_FMT_FLAG_PLANAR | AV_PIX_FMT_FLAG_ALPHA,
    },
    [AV_PIX_FMT_YUVA444P10LE] = {
        .name = "yuva444p10le",
        .nb_components = 4,
        .log2_chroma_w = 0,
        .log2_chroma_h = 0,
        .comp = {
            { 0, 1, 1, 0, 9 },        /* Y */
            { 1, 1, 1, 0, 9 },        /* U */
            { 2, 1, 1, 0, 9 },        /* V */
            { 3, 1, 1, 0, 9 },        /* A */
        },
        .flags = AV_PIX_FMT_FLAG_PLANAR | AV_PIX_FMT_FLAG_ALPHA,
    },
    [AV_PIX_FMT_YUVA420P16BE] = {
        .name = "yuva420p16be",
        .nb_components = 4,
        .log2_chroma_w = 1,
        .log2_chroma_h = 1,
        .comp = {
            { 0, 1, 1, 0, 15 },        /* Y */
            { 1, 1, 1, 0, 15 },        /* U */
            { 2, 1, 1, 0, 15 },        /* V */
            { 3, 1, 1, 0, 15 },        /* A */
        },
        .flags = AV_PIX_FMT_FLAG_BE | AV_PIX_FMT_FLAG_PLANAR | AV_PIX_FMT_FLAG_ALPHA,
    },
    [AV_PIX_FMT_YUVA420P16LE] = {
        .name = "yuva420p16le",
        .nb_components = 4,
        .log2_chroma_w = 1,
        .log2_chroma_h = 1,
        .comp = {
            { 0, 1, 1, 0, 15 },        /* Y */
            { 1, 1, 1, 0, 15 },        /* U */
            { 2, 1, 1, 0, 15 },        /* V */
            { 3, 1, 1, 0, 15 },        /* A */
        },
        .flags = AV_PIX_FMT_FLAG_PLANAR | AV_PIX_FMT_FLAG_ALPHA,
    },
    [AV_PIX_FMT_YUVA422P16BE] = {
        .name = "yuva422p16be",
        .nb_components = 4,
        .log2_chroma_w = 1,
        .log2_chroma_h = 0,
        .comp = {
            { 0, 1, 1, 0, 15 },        /* Y */
            { 1, 1, 1, 0, 15 },        /* U */
            { 2, 1, 1, 0, 15 },        /* V */
            { 3, 1, 1, 0, 15 },        /* A */
        },
        .flags = AV_PIX_FMT_FLAG_BE | AV_PIX_FMT_FLAG_PLANAR | AV_PIX_FMT_FLAG_ALPHA,
    },
    [AV_PIX_FMT_YUVA422P16LE] = {
        .name = "yuva422p16le",
        .nb_components = 4,
        .log2_chroma_w = 1,
        .log2_chroma_h = 0,
        .comp = {
            { 0, 1, 1, 0, 15 },        /* Y */
            { 1, 1, 1, 0, 15 },        /* U */
            { 2, 1, 1, 0, 15 },        /* V */
            { 3, 1, 1, 0, 15 },        /* A */
        },
        .flags = AV_PIX_FMT_FLAG_PLANAR | AV_PIX_FMT_FLAG_ALPHA,
    },
    [AV_PIX_FMT_YUVA444P16BE] = {
        .name = "yuva444p16be",
        .nb_components = 4,
        .log2_chroma_w = 0,
        .log2_chroma_h = 0,
        .comp = {
            { 0, 1, 1, 0, 15 },        /* Y */
            { 1, 1, 1, 0, 15 },        /* U */
            { 2, 1, 1, 0, 15 },        /* V */
            { 3, 1, 1, 0, 15 },        /* A */
        },
        .flags = AV_PIX_FMT_FLAG_BE | AV_PIX_FMT_FLAG_PLANAR | AV_PIX_FMT_FLAG_ALPHA,
    },
    [AV_PIX_FMT_YUVA444P16LE] = {
        .name = "yuva444p16le",
        .nb_components = 4,
        .log2_chroma_w = 0,
        .log2_chroma_h = 0,
        .comp = {
            { 0, 1, 1, 0, 15 },        /* Y */
            { 1, 1, 1, 0, 15 },        /* U */
            { 2, 1, 1, 0, 15 },        /* V */
            { 3, 1, 1, 0, 15 },        /* A */
        },
        .flags = AV_PIX_FMT_FLAG_PLANAR | AV_PIX_FMT_FLAG_ALPHA,
    },
#if FF_API_VDPAU
    [AV_PIX_FMT_VDPAU_H264] = {
        .name = "vdpau_h264",
        .log2_chroma_w = 1,
        .log2_chroma_h = 1,
        .flags = AV_PIX_FMT_FLAG_HWACCEL,
    },
    [AV_PIX_FMT_VDPAU_MPEG1] = {
        .name = "vdpau_mpeg1",
        .log2_chroma_w = 1,
        .log2_chroma_h = 1,
        .flags = AV_PIX_FMT_FLAG_HWACCEL,
    },
    [AV_PIX_FMT_VDPAU_MPEG2] = {
        .name = "vdpau_mpeg2",
        .log2_chroma_w = 1,
        .log2_chroma_h = 1,
        .flags = AV_PIX_FMT_FLAG_HWACCEL,
    },
    [AV_PIX_FMT_VDPAU_WMV3] = {
        .name = "vdpau_wmv3",
        .log2_chroma_w = 1,
        .log2_chroma_h = 1,
        .flags = AV_PIX_FMT_FLAG_HWACCEL,
    },
    [AV_PIX_FMT_VDPAU_VC1] = {
        .name = "vdpau_vc1",
        .log2_chroma_w = 1,
        .log2_chroma_h = 1,
        .flags = AV_PIX_FMT_FLAG_HWACCEL,
    },
    [AV_PIX_FMT_VDPAU_MPEG4] = {
        .name = "vdpau_mpeg4",
        .log2_chroma_w = 1,
        .log2_chroma_h = 1,
        .flags = AV_PIX_FMT_FLAG_HWACCEL,
    },
#endif
    [AV_PIX_FMT_RGB48BE] = {
        .name = "rgb48be",
        .nb_components = 3,
        .log2_chroma_w = 0,
        .log2_chroma_h = 0,
        .comp = {
            { 0, 5, 1, 0, 15 },       /* R */
            { 0, 5, 3, 0, 15 },       /* G */
            { 0, 5, 5, 0, 15 },       /* B */
        },
        .flags = AV_PIX_FMT_FLAG_RGB | AV_PIX_FMT_FLAG_BE,
    },
    [AV_PIX_FMT_RGB48LE] = {
        .name = "rgb48le",
        .nb_components = 3,
        .log2_chroma_w = 0,
        .log2_chroma_h = 0,
        .comp = {
            { 0, 5, 1, 0, 15 },       /* R */
            { 0, 5, 3, 0, 15 },       /* G */
            { 0, 5, 5, 0, 15 },       /* B */
        },
        .flags = AV_PIX_FMT_FLAG_RGB,
    },
    [AV_PIX_FMT_RGBA64BE] = {
        .name = "rgba64be",
<<<<<<< HEAD
        .nb_components= 4,
        .log2_chroma_w= 0,
        .log2_chroma_h= 0,
=======
        .nb_components = 4,
        .log2_chroma_w = 0,
        .log2_chroma_h = 0,
>>>>>>> 1481d24c
        .comp = {
            { 0, 7, 1, 0, 15 },       /* R */
            { 0, 7, 3, 0, 15 },       /* G */
            { 0, 7, 5, 0, 15 },       /* B */
            { 0, 7, 7, 0, 15 },       /* A */
        },
<<<<<<< HEAD
        .flags = AV_PIX_FMT_FLAG_RGB | AV_PIX_FMT_FLAG_BE | AV_PIX_FMT_FLAG_ALPHA,
    },
    [AV_PIX_FMT_RGBA64LE] = {
        .name = "rgba64le",
        .nb_components= 4,
        .log2_chroma_w= 0,
        .log2_chroma_h= 0,
=======
        .flags = AV_PIX_FMT_FLAG_BE | AV_PIX_FMT_FLAG_RGB | AV_PIX_FMT_FLAG_ALPHA,
    },
    [AV_PIX_FMT_RGBA64LE] = {
        .name = "rgba64le",
        .nb_components = 4,
        .log2_chroma_w = 0,
        .log2_chroma_h = 0,
>>>>>>> 1481d24c
        .comp = {
            { 0, 7, 1, 0, 15 },       /* R */
            { 0, 7, 3, 0, 15 },       /* G */
            { 0, 7, 5, 0, 15 },       /* B */
            { 0, 7, 7, 0, 15 },       /* A */
        },
        .flags = AV_PIX_FMT_FLAG_RGB | AV_PIX_FMT_FLAG_ALPHA,
    },
    [AV_PIX_FMT_RGB565BE] = {
        .name = "rgb565be",
        .nb_components = 3,
        .log2_chroma_w = 0,
        .log2_chroma_h = 0,
        .comp = {
            { 0, 1, 0, 3, 4 },        /* R */
            { 0, 1, 1, 5, 5 },        /* G */
            { 0, 1, 1, 0, 4 },        /* B */
        },
        .flags = AV_PIX_FMT_FLAG_BE | AV_PIX_FMT_FLAG_RGB,
    },
    [AV_PIX_FMT_RGB565LE] = {
        .name = "rgb565le",
        .nb_components = 3,
        .log2_chroma_w = 0,
        .log2_chroma_h = 0,
        .comp = {
            { 0, 1, 2, 3, 4 },        /* R */
            { 0, 1, 1, 5, 5 },        /* G */
            { 0, 1, 1, 0, 4 },        /* B */
        },
        .flags = AV_PIX_FMT_FLAG_RGB,
    },
    [AV_PIX_FMT_RGB555BE] = {
        .name = "rgb555be",
        .nb_components = 3,
        .log2_chroma_w = 0,
        .log2_chroma_h = 0,
        .comp = {
            { 0, 1, 0, 2, 4 },        /* R */
            { 0, 1, 1, 5, 4 },        /* G */
            { 0, 1, 1, 0, 4 },        /* B */
        },
        .flags = AV_PIX_FMT_FLAG_BE | AV_PIX_FMT_FLAG_RGB,
    },
    [AV_PIX_FMT_RGB555LE] = {
        .name = "rgb555le",
        .nb_components = 3,
        .log2_chroma_w = 0,
        .log2_chroma_h = 0,
        .comp = {
            { 0, 1, 2, 2, 4 },        /* R */
            { 0, 1, 1, 5, 4 },        /* G */
            { 0, 1, 1, 0, 4 },        /* B */
        },
        .flags = AV_PIX_FMT_FLAG_RGB,
    },
    [AV_PIX_FMT_RGB444BE] = {
        .name = "rgb444be",
        .nb_components = 3,
        .log2_chroma_w = 0,
        .log2_chroma_h = 0,
        .comp = {
            { 0, 1, 0, 0, 3 },        /* R */
            { 0, 1, 1, 4, 3 },        /* G */
            { 0, 1, 1, 0, 3 },        /* B */
        },
        .flags = AV_PIX_FMT_FLAG_BE | AV_PIX_FMT_FLAG_RGB,
    },
    [AV_PIX_FMT_RGB444LE] = {
        .name = "rgb444le",
        .nb_components = 3,
        .log2_chroma_w = 0,
        .log2_chroma_h = 0,
        .comp = {
            { 0, 1, 2, 0, 3 },        /* R */
            { 0, 1, 1, 4, 3 },        /* G */
            { 0, 1, 1, 0, 3 },        /* B */
        },
        .flags = AV_PIX_FMT_FLAG_RGB,
    },
    [AV_PIX_FMT_BGR48BE] = {
        .name = "bgr48be",
        .nb_components = 3,
        .log2_chroma_w = 0,
        .log2_chroma_h = 0,
        .comp = {
            { 0, 5, 5, 0, 15 },       /* R */
            { 0, 5, 3, 0, 15 },       /* G */
            { 0, 5, 1, 0, 15 },       /* B */
        },
        .flags = AV_PIX_FMT_FLAG_BE | AV_PIX_FMT_FLAG_RGB,
    },
    [AV_PIX_FMT_BGR48LE] = {
        .name = "bgr48le",
        .nb_components = 3,
        .log2_chroma_w = 0,
        .log2_chroma_h = 0,
        .comp = {
            { 0, 5, 5, 0, 15 },       /* R */
            { 0, 5, 3, 0, 15 },       /* G */
            { 0, 5, 1, 0, 15 },       /* B */
        },
        .flags = AV_PIX_FMT_FLAG_RGB,
    },
    [AV_PIX_FMT_BGRA64BE] = {
        .name = "bgra64be",
<<<<<<< HEAD
        .nb_components= 4,
        .log2_chroma_w= 0,
        .log2_chroma_h= 0,
        .comp = {
            { 0, 7, 5, 0, 15 },       /* R */
            { 0, 7, 3, 0, 15 },       /* G */
            { 0, 7, 1, 0, 15 },       /* B */
            { 0, 7, 7, 0, 15 },       /* A */
=======
        .nb_components = 4,
        .log2_chroma_w = 0,
        .log2_chroma_h = 0,
        .comp = {
            { 0, 5, 1, 0, 15 },       /* B */
            { 0, 5, 3, 0, 15 },       /* G */
            { 0, 5, 5, 0, 15 },       /* R */
            { 0, 5, 7, 0, 15 },       /* A */
>>>>>>> 1481d24c
        },
        .flags = AV_PIX_FMT_FLAG_BE | AV_PIX_FMT_FLAG_RGB | AV_PIX_FMT_FLAG_ALPHA,
    },
    [AV_PIX_FMT_BGRA64LE] = {
        .name = "bgra64le",
<<<<<<< HEAD
        .nb_components= 4,
        .log2_chroma_w= 0,
        .log2_chroma_h= 0,
        .comp = {
            { 0, 7, 5, 0, 15 },       /* R */
            { 0, 7, 3, 0, 15 },       /* G */
            { 0, 7, 1, 0, 15 },       /* B */
            { 0, 7, 7, 0, 15 },       /* A */
=======
        .nb_components = 4,
        .log2_chroma_w = 0,
        .log2_chroma_h = 0,
        .comp = {
            { 0, 5, 1, 0, 15 },       /* B */
            { 0, 5, 3, 0, 15 },       /* G */
            { 0, 5, 5, 0, 15 },       /* R */
            { 0, 5, 7, 0, 15 },       /* A */
>>>>>>> 1481d24c
        },
        .flags = AV_PIX_FMT_FLAG_RGB | AV_PIX_FMT_FLAG_ALPHA,
    },
    [AV_PIX_FMT_BGR565BE] = {
        .name = "bgr565be",
        .nb_components = 3,
        .log2_chroma_w = 0,
        .log2_chroma_h = 0,
        .comp = {
            { 0, 1, 1, 0, 4 },        /* R */
            { 0, 1, 1, 5, 5 },        /* G */
            { 0, 1, 0, 3, 4 },        /* B */
        },
        .flags = AV_PIX_FMT_FLAG_BE | AV_PIX_FMT_FLAG_RGB,
    },
    [AV_PIX_FMT_BGR565LE] = {
        .name = "bgr565le",
        .nb_components = 3,
        .log2_chroma_w = 0,
        .log2_chroma_h = 0,
        .comp = {
            { 0, 1, 1, 0, 4 },        /* R */
            { 0, 1, 1, 5, 5 },        /* G */
            { 0, 1, 2, 3, 4 },        /* B */
        },
        .flags = AV_PIX_FMT_FLAG_RGB,
    },
    [AV_PIX_FMT_BGR555BE] = {
        .name = "bgr555be",
        .nb_components = 3,
        .log2_chroma_w = 0,
        .log2_chroma_h = 0,
        .comp = {
            { 0, 1, 1, 0, 4 },       /* R */
            { 0, 1, 1, 5, 4 },       /* G */
            { 0, 1, 0, 2, 4 },       /* B */
        },
        .flags = AV_PIX_FMT_FLAG_BE | AV_PIX_FMT_FLAG_RGB,
     },
    [AV_PIX_FMT_BGR555LE] = {
        .name = "bgr555le",
        .nb_components = 3,
        .log2_chroma_w = 0,
        .log2_chroma_h = 0,
        .comp = {
            { 0, 1, 1, 0, 4 },        /* R */
            { 0, 1, 1, 5, 4 },        /* G */
            { 0, 1, 2, 2, 4 },        /* B */
        },
        .flags = AV_PIX_FMT_FLAG_RGB,
    },
    [AV_PIX_FMT_BGR444BE] = {
        .name = "bgr444be",
        .nb_components = 3,
        .log2_chroma_w = 0,
        .log2_chroma_h = 0,
        .comp = {
            { 0, 1, 1, 0, 3 },       /* R */
            { 0, 1, 1, 4, 3 },       /* G */
            { 0, 1, 0, 0, 3 },       /* B */
        },
        .flags = AV_PIX_FMT_FLAG_BE | AV_PIX_FMT_FLAG_RGB,
     },
    [AV_PIX_FMT_BGR444LE] = {
        .name = "bgr444le",
        .nb_components = 3,
        .log2_chroma_w = 0,
        .log2_chroma_h = 0,
        .comp = {
            { 0, 1, 1, 0, 3 },        /* R */
            { 0, 1, 1, 4, 3 },        /* G */
            { 0, 1, 2, 0, 3 },        /* B */
        },
        .flags = AV_PIX_FMT_FLAG_RGB,
    },
    [AV_PIX_FMT_VAAPI_MOCO] = {
        .name = "vaapi_moco",
        .log2_chroma_w = 1,
        .log2_chroma_h = 1,
        .flags = AV_PIX_FMT_FLAG_HWACCEL,
    },
    [AV_PIX_FMT_VAAPI_IDCT] = {
        .name = "vaapi_idct",
        .log2_chroma_w = 1,
        .log2_chroma_h = 1,
        .flags = AV_PIX_FMT_FLAG_HWACCEL,
    },
    [AV_PIX_FMT_VAAPI_VLD] = {
        .name = "vaapi_vld",
        .log2_chroma_w = 1,
        .log2_chroma_h = 1,
        .flags = AV_PIX_FMT_FLAG_HWACCEL,
    },
    [AV_PIX_FMT_YUV420P9LE] = {
        .name = "yuv420p9le",
        .nb_components = 3,
        .log2_chroma_w = 1,
        .log2_chroma_h = 1,
        .comp = {
            { 0, 1, 1, 0, 8 },        /* Y */
            { 1, 1, 1, 0, 8 },        /* U */
            { 2, 1, 1, 0, 8 },        /* V */
        },
        .flags = AV_PIX_FMT_FLAG_PLANAR,
    },
    [AV_PIX_FMT_YUV420P9BE] = {
        .name = "yuv420p9be",
        .nb_components = 3,
        .log2_chroma_w = 1,
        .log2_chroma_h = 1,
        .comp = {
            { 0, 1, 1, 0, 8 },        /* Y */
            { 1, 1, 1, 0, 8 },        /* U */
            { 2, 1, 1, 0, 8 },        /* V */
        },
        .flags = AV_PIX_FMT_FLAG_BE | AV_PIX_FMT_FLAG_PLANAR,
    },
    [AV_PIX_FMT_YUV420P10LE] = {
        .name = "yuv420p10le",
        .nb_components = 3,
        .log2_chroma_w = 1,
        .log2_chroma_h = 1,
        .comp = {
            { 0, 1, 1, 0, 9 },        /* Y */
            { 1, 1, 1, 0, 9 },        /* U */
            { 2, 1, 1, 0, 9 },        /* V */
        },
        .flags = AV_PIX_FMT_FLAG_PLANAR,
    },
    [AV_PIX_FMT_YUV420P10BE] = {
        .name = "yuv420p10be",
        .nb_components = 3,
        .log2_chroma_w = 1,
        .log2_chroma_h = 1,
        .comp = {
            { 0, 1, 1, 0, 9 },        /* Y */
            { 1, 1, 1, 0, 9 },        /* U */
            { 2, 1, 1, 0, 9 },        /* V */
        },
        .flags = AV_PIX_FMT_FLAG_BE | AV_PIX_FMT_FLAG_PLANAR,
    },
    [AV_PIX_FMT_YUV420P12LE] = {
        .name = "yuv420p12le",
        .nb_components = 3,
        .log2_chroma_w = 1,
        .log2_chroma_h = 1,
        .comp = {
            { 0, 1, 1, 0, 11 },        /* Y */
            { 1, 1, 1, 0, 11 },        /* U */
            { 2, 1, 1, 0, 11 },        /* V */
        },
        .flags = AV_PIX_FMT_FLAG_PLANAR,
    },
    [AV_PIX_FMT_YUV420P12BE] = {
        .name = "yuv420p12be",
        .nb_components = 3,
        .log2_chroma_w = 1,
        .log2_chroma_h = 1,
        .comp = {
            { 0, 1, 1, 0, 11 },        /* Y */
            { 1, 1, 1, 0, 11 },        /* U */
            { 2, 1, 1, 0, 11 },        /* V */
        },
        .flags = AV_PIX_FMT_FLAG_BE | AV_PIX_FMT_FLAG_PLANAR,
    },
    [AV_PIX_FMT_YUV420P14LE] = {
        .name = "yuv420p14le",
        .nb_components = 3,
        .log2_chroma_w = 1,
        .log2_chroma_h = 1,
        .comp = {
            { 0, 1, 1, 0, 13 },        /* Y */
            { 1, 1, 1, 0, 13 },        /* U */
            { 2, 1, 1, 0, 13 },        /* V */
        },
        .flags = AV_PIX_FMT_FLAG_PLANAR,
    },
    [AV_PIX_FMT_YUV420P14BE] = {
        .name = "yuv420p14be",
        .nb_components = 3,
        .log2_chroma_w = 1,
        .log2_chroma_h = 1,
        .comp = {
            { 0, 1, 1, 0, 13 },        /* Y */
            { 1, 1, 1, 0, 13 },        /* U */
            { 2, 1, 1, 0, 13 },        /* V */
        },
        .flags = AV_PIX_FMT_FLAG_BE | AV_PIX_FMT_FLAG_PLANAR,
    },
    [AV_PIX_FMT_YUV420P16LE] = {
        .name = "yuv420p16le",
        .nb_components = 3,
        .log2_chroma_w = 1,
        .log2_chroma_h = 1,
        .comp = {
            { 0, 1, 1, 0, 15 },        /* Y */
            { 1, 1, 1, 0, 15 },        /* U */
            { 2, 1, 1, 0, 15 },        /* V */
        },
        .flags = AV_PIX_FMT_FLAG_PLANAR,
    },
    [AV_PIX_FMT_YUV420P16BE] = {
        .name = "yuv420p16be",
        .nb_components = 3,
        .log2_chroma_w = 1,
        .log2_chroma_h = 1,
        .comp = {
            { 0, 1, 1, 0, 15 },        /* Y */
            { 1, 1, 1, 0, 15 },        /* U */
            { 2, 1, 1, 0, 15 },        /* V */
        },
        .flags = AV_PIX_FMT_FLAG_BE | AV_PIX_FMT_FLAG_PLANAR,
    },
    [AV_PIX_FMT_YUV422P9LE] = {
        .name = "yuv422p9le",
        .nb_components = 3,
        .log2_chroma_w = 1,
        .log2_chroma_h = 0,
        .comp = {
            { 0, 1, 1, 0, 8 },        /* Y */
            { 1, 1, 1, 0, 8 },        /* U */
            { 2, 1, 1, 0, 8 },        /* V */
        },
        .flags = AV_PIX_FMT_FLAG_PLANAR,
    },
    [AV_PIX_FMT_YUV422P9BE] = {
        .name = "yuv422p9be",
        .nb_components = 3,
        .log2_chroma_w = 1,
        .log2_chroma_h = 0,
        .comp = {
            { 0, 1, 1, 0, 8 },        /* Y */
            { 1, 1, 1, 0, 8 },        /* U */
            { 2, 1, 1, 0, 8 },        /* V */
        },
        .flags = AV_PIX_FMT_FLAG_BE | AV_PIX_FMT_FLAG_PLANAR,
    },
    [AV_PIX_FMT_YUV422P10LE] = {
        .name = "yuv422p10le",
        .nb_components = 3,
        .log2_chroma_w = 1,
        .log2_chroma_h = 0,
        .comp = {
            { 0, 1, 1, 0, 9 },        /* Y */
            { 1, 1, 1, 0, 9 },        /* U */
            { 2, 1, 1, 0, 9 },        /* V */
        },
        .flags = AV_PIX_FMT_FLAG_PLANAR,
    },
    [AV_PIX_FMT_YUV422P10BE] = {
        .name = "yuv422p10be",
        .nb_components = 3,
        .log2_chroma_w = 1,
        .log2_chroma_h = 0,
        .comp = {
            { 0, 1, 1, 0, 9 },        /* Y */
            { 1, 1, 1, 0, 9 },        /* U */
            { 2, 1, 1, 0, 9 },        /* V */
        },
        .flags = AV_PIX_FMT_FLAG_BE | AV_PIX_FMT_FLAG_PLANAR,
    },
    [AV_PIX_FMT_YUV422P12LE] = {
        .name = "yuv422p12le",
        .nb_components = 3,
        .log2_chroma_w = 1,
        .log2_chroma_h = 0,
        .comp = {
            { 0, 1, 1, 0, 11 },        /* Y */
            { 1, 1, 1, 0, 11 },        /* U */
            { 2, 1, 1, 0, 11 },        /* V */
        },
        .flags = AV_PIX_FMT_FLAG_PLANAR,
    },
    [AV_PIX_FMT_YUV422P12BE] = {
        .name = "yuv422p12be",
        .nb_components = 3,
        .log2_chroma_w = 1,
        .log2_chroma_h = 0,
        .comp = {
            { 0, 1, 1, 0, 11 },        /* Y */
            { 1, 1, 1, 0, 11 },        /* U */
            { 2, 1, 1, 0, 11 },        /* V */
        },
        .flags = AV_PIX_FMT_FLAG_BE | AV_PIX_FMT_FLAG_PLANAR,
    },
    [AV_PIX_FMT_YUV422P14LE] = {
        .name = "yuv422p14le",
        .nb_components = 3,
        .log2_chroma_w = 1,
        .log2_chroma_h = 0,
        .comp = {
            { 0, 1, 1, 0, 13 },        /* Y */
            { 1, 1, 1, 0, 13 },        /* U */
            { 2, 1, 1, 0, 13 },        /* V */
        },
        .flags = AV_PIX_FMT_FLAG_PLANAR,
    },
    [AV_PIX_FMT_YUV422P14BE] = {
        .name = "yuv422p14be",
        .nb_components = 3,
        .log2_chroma_w = 1,
        .log2_chroma_h = 0,
        .comp = {
            { 0, 1, 1, 0, 13 },        /* Y */
            { 1, 1, 1, 0, 13 },        /* U */
            { 2, 1, 1, 0, 13 },        /* V */
        },
        .flags = AV_PIX_FMT_FLAG_BE | AV_PIX_FMT_FLAG_PLANAR,
    },
    [AV_PIX_FMT_YUV422P16LE] = {
        .name = "yuv422p16le",
        .nb_components = 3,
        .log2_chroma_w = 1,
        .log2_chroma_h = 0,
        .comp = {
            { 0, 1, 1, 0, 15 },        /* Y */
            { 1, 1, 1, 0, 15 },        /* U */
            { 2, 1, 1, 0, 15 },        /* V */
        },
        .flags = AV_PIX_FMT_FLAG_PLANAR,
    },
    [AV_PIX_FMT_YUV422P16BE] = {
        .name = "yuv422p16be",
        .nb_components = 3,
        .log2_chroma_w = 1,
        .log2_chroma_h = 0,
        .comp = {
            { 0, 1, 1, 0, 15 },        /* Y */
            { 1, 1, 1, 0, 15 },        /* U */
            { 2, 1, 1, 0, 15 },        /* V */
        },
        .flags = AV_PIX_FMT_FLAG_BE | AV_PIX_FMT_FLAG_PLANAR,
    },
    [AV_PIX_FMT_YUV444P16LE] = {
        .name = "yuv444p16le",
        .nb_components = 3,
        .log2_chroma_w = 0,
        .log2_chroma_h = 0,
        .comp = {
            { 0, 1, 1, 0, 15 },        /* Y */
            { 1, 1, 1, 0, 15 },        /* U */
            { 2, 1, 1, 0, 15 },        /* V */
        },
        .flags = AV_PIX_FMT_FLAG_PLANAR,
    },
    [AV_PIX_FMT_YUV444P16BE] = {
        .name = "yuv444p16be",
        .nb_components = 3,
        .log2_chroma_w = 0,
        .log2_chroma_h = 0,
        .comp = {
            { 0, 1, 1, 0, 15 },        /* Y */
            { 1, 1, 1, 0, 15 },        /* U */
            { 2, 1, 1, 0, 15 },        /* V */
        },
        .flags = AV_PIX_FMT_FLAG_BE | AV_PIX_FMT_FLAG_PLANAR,
    },
    [AV_PIX_FMT_YUV444P10LE] = {
        .name = "yuv444p10le",
        .nb_components = 3,
        .log2_chroma_w = 0,
        .log2_chroma_h = 0,
        .comp = {
            { 0, 1, 1, 0, 9 },        /* Y */
            { 1, 1, 1, 0, 9 },        /* U */
            { 2, 1, 1, 0, 9 },        /* V */
        },
        .flags = AV_PIX_FMT_FLAG_PLANAR,
    },
    [AV_PIX_FMT_YUV444P10BE] = {
        .name = "yuv444p10be",
        .nb_components = 3,
        .log2_chroma_w = 0,
        .log2_chroma_h = 0,
        .comp = {
            { 0, 1, 1, 0, 9 },        /* Y */
            { 1, 1, 1, 0, 9 },        /* U */
            { 2, 1, 1, 0, 9 },        /* V */
        },
        .flags = AV_PIX_FMT_FLAG_BE | AV_PIX_FMT_FLAG_PLANAR,
    },
    [AV_PIX_FMT_YUV444P9LE] = {
        .name = "yuv444p9le",
        .nb_components = 3,
        .log2_chroma_w = 0,
        .log2_chroma_h = 0,
        .comp = {
            { 0, 1, 1, 0, 8 },        /* Y */
            { 1, 1, 1, 0, 8 },        /* U */
            { 2, 1, 1, 0, 8 },        /* V */
        },
        .flags = AV_PIX_FMT_FLAG_PLANAR,
    },
    [AV_PIX_FMT_YUV444P9BE] = {
        .name = "yuv444p9be",
        .nb_components = 3,
        .log2_chroma_w = 0,
        .log2_chroma_h = 0,
        .comp = {
            { 0, 1, 1, 0, 8 },        /* Y */
            { 1, 1, 1, 0, 8 },        /* U */
            { 2, 1, 1, 0, 8 },        /* V */
        },
        .flags = AV_PIX_FMT_FLAG_BE | AV_PIX_FMT_FLAG_PLANAR,
    },
    [AV_PIX_FMT_YUV444P12LE] = {
        .name = "yuv444p12le",
        .nb_components = 3,
        .log2_chroma_w = 0,
        .log2_chroma_h = 0,
        .comp = {
            { 0, 1, 1, 0, 11 },        /* Y */
            { 1, 1, 1, 0, 11 },        /* U */
            { 2, 1, 1, 0, 11 },        /* V */
        },
        .flags = AV_PIX_FMT_FLAG_PLANAR,
    },
    [AV_PIX_FMT_YUV444P12BE] = {
        .name = "yuv444p12be",
        .nb_components = 3,
        .log2_chroma_w = 0,
        .log2_chroma_h = 0,
        .comp = {
            { 0, 1, 1, 0, 11 },        /* Y */
            { 1, 1, 1, 0, 11 },        /* U */
            { 2, 1, 1, 0, 11 },        /* V */
        },
        .flags = AV_PIX_FMT_FLAG_BE | AV_PIX_FMT_FLAG_PLANAR,
    },
    [AV_PIX_FMT_YUV444P14LE] = {
        .name = "yuv444p14le",
        .nb_components = 3,
        .log2_chroma_w = 0,
        .log2_chroma_h = 0,
        .comp = {
            { 0, 1, 1, 0, 13 },        /* Y */
            { 1, 1, 1, 0, 13 },        /* U */
            { 2, 1, 1, 0, 13 },        /* V */
        },
        .flags = AV_PIX_FMT_FLAG_PLANAR,
    },
    [AV_PIX_FMT_YUV444P14BE] = {
        .name = "yuv444p14be",
        .nb_components = 3,
        .log2_chroma_w = 0,
        .log2_chroma_h = 0,
        .comp = {
            { 0, 1, 1, 0, 13 },        /* Y */
            { 1, 1, 1, 0, 13 },        /* U */
            { 2, 1, 1, 0, 13 },        /* V */
        },
        .flags = AV_PIX_FMT_FLAG_BE | AV_PIX_FMT_FLAG_PLANAR,
    },
    [AV_PIX_FMT_DXVA2_VLD] = {
        .name = "dxva2_vld",
        .log2_chroma_w = 1,
        .log2_chroma_h = 1,
        .flags = AV_PIX_FMT_FLAG_HWACCEL,
    },
    [AV_PIX_FMT_VDA_VLD] = {
        .name = "vda_vld",
        .log2_chroma_w = 1,
        .log2_chroma_h = 1,
        .flags = AV_PIX_FMT_FLAG_HWACCEL,
    },
    [AV_PIX_FMT_GRAY8A] = {
        .name = "gray8a",
        .nb_components = 2,
        .comp = {
            { 0, 1, 1, 0, 7 },        /* Y */
            { 0, 1, 2, 0, 7 },        /* A */
        },
        .flags = AV_PIX_FMT_FLAG_ALPHA,
    },
    [AV_PIX_FMT_GBRP] = {
        .name = "gbrp",
        .nb_components = 3,
        .log2_chroma_w = 0,
        .log2_chroma_h = 0,
        .comp = {
            { 2, 0, 1, 0, 7 },        /* R */
            { 0, 0, 1, 0, 7 },        /* G */
            { 1, 0, 1, 0, 7 },        /* B */
        },
        .flags = AV_PIX_FMT_FLAG_PLANAR | AV_PIX_FMT_FLAG_RGB,
    },
    [AV_PIX_FMT_GBRP9LE] = {
        .name = "gbrp9le",
        .nb_components = 3,
        .log2_chroma_w = 0,
        .log2_chroma_h = 0,
        .comp = {
            { 2, 1, 1, 0, 8 },        /* R */
            { 0, 1, 1, 0, 8 },        /* G */
            { 1, 1, 1, 0, 8 },        /* B */
        },
        .flags = AV_PIX_FMT_FLAG_PLANAR | AV_PIX_FMT_FLAG_RGB,
    },
    [AV_PIX_FMT_GBRP9BE] = {
        .name = "gbrp9be",
        .nb_components = 3,
        .log2_chroma_w = 0,
        .log2_chroma_h = 0,
        .comp = {
            { 2, 1, 1, 0, 8 },        /* R */
            { 0, 1, 1, 0, 8 },        /* G */
            { 1, 1, 1, 0, 8 },        /* B */
        },
        .flags = AV_PIX_FMT_FLAG_BE | AV_PIX_FMT_FLAG_PLANAR | AV_PIX_FMT_FLAG_RGB,
    },
    [AV_PIX_FMT_GBRP10LE] = {
        .name = "gbrp10le",
        .nb_components = 3,
        .log2_chroma_w = 0,
        .log2_chroma_h = 0,
        .comp = {
            { 2, 1, 1, 0, 9 },        /* R */
            { 0, 1, 1, 0, 9 },        /* G */
            { 1, 1, 1, 0, 9 },        /* B */
        },
        .flags = AV_PIX_FMT_FLAG_PLANAR | AV_PIX_FMT_FLAG_RGB,
    },
    [AV_PIX_FMT_GBRP10BE] = {
        .name = "gbrp10be",
        .nb_components = 3,
        .log2_chroma_w = 0,
        .log2_chroma_h = 0,
        .comp = {
            { 2, 1, 1, 0, 9 },        /* R */
            { 0, 1, 1, 0, 9 },        /* G */
            { 1, 1, 1, 0, 9 },        /* B */
        },
        .flags = AV_PIX_FMT_FLAG_BE | AV_PIX_FMT_FLAG_PLANAR | AV_PIX_FMT_FLAG_RGB,
    },
    [AV_PIX_FMT_GBRP12LE] = {
        .name = "gbrp12le",
        .nb_components = 3,
        .log2_chroma_w = 0,
        .log2_chroma_h = 0,
        .comp = {
            { 2, 1, 1, 0, 11 },        /* R */
            { 0, 1, 1, 0, 11 },        /* G */
            { 1, 1, 1, 0, 11 },        /* B */
        },
        .flags = AV_PIX_FMT_FLAG_PLANAR | AV_PIX_FMT_FLAG_RGB,
    },
    [AV_PIX_FMT_GBRP12BE] = {
        .name = "gbrp12be",
        .nb_components = 3,
        .log2_chroma_w = 0,
        .log2_chroma_h = 0,
        .comp = {
            { 2, 1, 1, 0, 11 },        /* R */
            { 0, 1, 1, 0, 11 },        /* G */
            { 1, 1, 1, 0, 11 },        /* B */
        },
        .flags = AV_PIX_FMT_FLAG_BE | AV_PIX_FMT_FLAG_PLANAR | AV_PIX_FMT_FLAG_RGB,
    },
    [AV_PIX_FMT_GBRP14LE] = {
        .name = "gbrp14le",
        .nb_components = 3,
        .log2_chroma_w = 0,
        .log2_chroma_h = 0,
        .comp = {
            { 2, 1, 1, 0, 13 },        /* R */
            { 0, 1, 1, 0, 13 },        /* G */
            { 1, 1, 1, 0, 13 },        /* B */
        },
        .flags = AV_PIX_FMT_FLAG_PLANAR | AV_PIX_FMT_FLAG_RGB,
    },
    [AV_PIX_FMT_GBRP14BE] = {
        .name = "gbrp14be",
        .nb_components = 3,
        .log2_chroma_w = 0,
        .log2_chroma_h = 0,
        .comp = {
            { 2, 1, 1, 0, 13 },        /* R */
            { 0, 1, 1, 0, 13 },        /* G */
            { 1, 1, 1, 0, 13 },        /* B */
        },
        .flags = AV_PIX_FMT_FLAG_BE | AV_PIX_FMT_FLAG_PLANAR | AV_PIX_FMT_FLAG_RGB,
    },
    [AV_PIX_FMT_GBRP16LE] = {
        .name = "gbrp16le",
        .nb_components = 3,
        .log2_chroma_w = 0,
        .log2_chroma_h = 0,
        .comp = {
            { 2, 1, 1, 0, 15 },       /* R */
            { 0, 1, 1, 0, 15 },       /* G */
            { 1, 1, 1, 0, 15 },       /* B */
        },
        .flags = AV_PIX_FMT_FLAG_PLANAR | AV_PIX_FMT_FLAG_RGB,
    },
    [AV_PIX_FMT_GBRP16BE] = {
        .name = "gbrp16be",
        .nb_components = 3,
        .log2_chroma_w = 0,
        .log2_chroma_h = 0,
        .comp = {
            { 2, 1, 1, 0, 15 },       /* R */
            { 0, 1, 1, 0, 15 },       /* G */
            { 1, 1, 1, 0, 15 },       /* B */
        },
        .flags = AV_PIX_FMT_FLAG_BE | AV_PIX_FMT_FLAG_PLANAR | AV_PIX_FMT_FLAG_RGB,
    },
    [AV_PIX_FMT_GBRAP] = {
        .name = "gbrap",
        .nb_components = 4,
        .log2_chroma_w = 0,
        .log2_chroma_h = 0,
        .comp = {
            { 2, 0, 1, 0, 7 },        /* R */
            { 0, 0, 1, 0, 7 },        /* G */
            { 1, 0, 1, 0, 7 },        /* B */
            { 3, 0, 1, 0, 7 },        /* A */
        },
        .flags = AV_PIX_FMT_FLAG_PLANAR | AV_PIX_FMT_FLAG_RGB | AV_PIX_FMT_FLAG_ALPHA,
    },
    [AV_PIX_FMT_GBRAP16LE] = {
        .name = "gbrap16le",
        .nb_components = 4,
        .log2_chroma_w = 0,
        .log2_chroma_h = 0,
        .comp = {
            { 2, 1, 1, 0, 15 },       /* R */
            { 0, 1, 1, 0, 15 },       /* G */
            { 1, 1, 1, 0, 15 },       /* B */
            { 3, 1, 1, 0, 15 },       /* A */
        },
        .flags = AV_PIX_FMT_FLAG_PLANAR | AV_PIX_FMT_FLAG_RGB | AV_PIX_FMT_FLAG_ALPHA,
    },
    [AV_PIX_FMT_GBRAP16BE] = {
        .name = "gbrap16be",
        .nb_components = 4,
        .log2_chroma_w = 0,
        .log2_chroma_h = 0,
        .comp = {
            { 2, 1, 1, 0, 15 },       /* R */
            { 0, 1, 1, 0, 15 },       /* G */
            { 1, 1, 1, 0, 15 },       /* B */
            { 3, 1, 1, 0, 15 },       /* A */
        },
        .flags = AV_PIX_FMT_FLAG_BE | AV_PIX_FMT_FLAG_PLANAR | AV_PIX_FMT_FLAG_RGB | AV_PIX_FMT_FLAG_ALPHA,
    },
    [AV_PIX_FMT_VDPAU] = {
        .name = "vdpau",
        .log2_chroma_w = 1,
        .log2_chroma_h = 1,
        .flags = AV_PIX_FMT_FLAG_HWACCEL,
    },
    [AV_PIX_FMT_XYZ12LE] = {
        .name = "xyz12le",
        .nb_components = 3,
        .log2_chroma_w = 0,
        .log2_chroma_h = 0,
        .comp = {
            { 0, 5, 1, 4, 11 },       /* X */
            { 0, 5, 3, 4, 11 },       /* Y */
            { 0, 5, 5, 4, 11 },       /* Z */
      },
      /*.flags = -- not used*/
    },
    [AV_PIX_FMT_XYZ12BE] = {
        .name = "xyz12be",
        .nb_components = 3,
        .log2_chroma_w = 0,
        .log2_chroma_h = 0,
        .comp = {
            { 0, 5, 1, 4, 11 },       /* X */
            { 0, 5, 3, 4, 11 },       /* Y */
            { 0, 5, 5, 4, 11 },       /* Z */
       },
        .flags = AV_PIX_FMT_FLAG_BE,
    },

#define BAYER8_DESC_COMMON \
        .nb_components= 3, \
        .log2_chroma_w= 0, \
        .log2_chroma_h= 0, \
        .comp = {          \
            {0,0,0,0,1},   \
            {0,0,0,0,3},   \
            {0,0,0,0,1},   \
        },                 \

#define BAYER16_DESC_COMMON \
        .nb_components= 3, \
        .log2_chroma_w= 0, \
        .log2_chroma_h= 0, \
        .comp = {          \
            {0,1,0,0, 3},  \
            {0,1,0,0, 7},  \
            {0,1,0,0, 3},  \
        },                 \

    [AV_PIX_FMT_BAYER_BGGR8] = {
        .name = "bayer_bggr8",
        BAYER8_DESC_COMMON
        .flags = AV_PIX_FMT_FLAG_RGB,
    },
    [AV_PIX_FMT_BAYER_BGGR16LE] = {
        .name = "bayer_bggr16le",
        BAYER16_DESC_COMMON
        .flags = AV_PIX_FMT_FLAG_RGB,
    },
    [AV_PIX_FMT_BAYER_BGGR16BE] = {
        .name = "bayer_bggr16be",
        BAYER16_DESC_COMMON
        .flags = AV_PIX_FMT_FLAG_BE | AV_PIX_FMT_FLAG_RGB,
    },
    [AV_PIX_FMT_BAYER_RGGB8] = {
        .name = "bayer_rggb8",
        BAYER8_DESC_COMMON
        .flags = AV_PIX_FMT_FLAG_RGB,
    },
    [AV_PIX_FMT_BAYER_RGGB16LE] = {
        .name = "bayer_rggb16le",
        BAYER16_DESC_COMMON
        .flags = AV_PIX_FMT_FLAG_RGB,
    },
    [AV_PIX_FMT_BAYER_RGGB16BE] = {
        .name = "bayer_rggb16be",
        BAYER16_DESC_COMMON
        .flags = AV_PIX_FMT_FLAG_BE | AV_PIX_FMT_FLAG_RGB,
    },
    [AV_PIX_FMT_BAYER_GBRG8] = {
        .name = "bayer_gbrg8",
        BAYER8_DESC_COMMON
        .flags = AV_PIX_FMT_FLAG_RGB,
    },
    [AV_PIX_FMT_BAYER_GBRG16LE] = {
        .name = "bayer_gbrg16le",
        BAYER16_DESC_COMMON
        .flags = AV_PIX_FMT_FLAG_RGB,
    },
    [AV_PIX_FMT_BAYER_GBRG16BE] = {
        .name = "bayer_gbrg16be",
        BAYER16_DESC_COMMON
        .flags = AV_PIX_FMT_FLAG_BE | AV_PIX_FMT_FLAG_RGB,
    },
    [AV_PIX_FMT_BAYER_GRBG8] = {
        .name = "bayer_grbg8",
        BAYER8_DESC_COMMON
        .flags = AV_PIX_FMT_FLAG_RGB,
    },
    [AV_PIX_FMT_BAYER_GRBG16LE] = {
        .name = "bayer_grbg16le",
        BAYER16_DESC_COMMON
        .flags = AV_PIX_FMT_FLAG_RGB,
    },
    [AV_PIX_FMT_BAYER_GRBG16BE] = {
        .name = "bayer_grbg16be",
        BAYER16_DESC_COMMON
        .flags = AV_PIX_FMT_FLAG_BE | AV_PIX_FMT_FLAG_RGB,
    },
    [AV_PIX_FMT_NV16] = {
        .name = "nv16",
        .nb_components = 3,
        .log2_chroma_w = 1,
        .log2_chroma_h = 0,
        .comp = {
            { 0, 0, 1, 0, 7 },        /* Y */
            { 1, 1, 1, 0, 7 },        /* U */
            { 1, 1, 2, 0, 7 },        /* V */
        },
        .flags = AV_PIX_FMT_FLAG_PLANAR,
    },
    [AV_PIX_FMT_NV20LE] = {
        .name = "nv20le",
        .nb_components = 3,
        .log2_chroma_w = 1,
        .log2_chroma_h = 0,
        .comp = {
            { 0, 1, 1, 0, 9 },        /* Y */
            { 1, 3, 1, 0, 9 },        /* U */
            { 1, 3, 3, 0, 9 },        /* V */
        },
        .flags = AV_PIX_FMT_FLAG_PLANAR,
    },
    [AV_PIX_FMT_NV20BE] = {
        .name = "nv20be",
        .nb_components = 3,
        .log2_chroma_w = 1,
        .log2_chroma_h = 0,
        .comp = {
            { 0, 1, 1, 0, 9 },        /* Y */
            { 1, 3, 1, 0, 9 },        /* U */
            { 1, 3, 3, 0, 9 },        /* V */
        },
        .flags = AV_PIX_FMT_FLAG_PLANAR | AV_PIX_FMT_FLAG_BE,
    },
};

FF_DISABLE_DEPRECATION_WARNINGS
static enum AVPixelFormat get_pix_fmt_internal(const char *name)
{
    enum AVPixelFormat pix_fmt;

    for (pix_fmt = 0; pix_fmt < AV_PIX_FMT_NB; pix_fmt++)
        if (av_pix_fmt_descriptors[pix_fmt].name &&
            !strcmp(av_pix_fmt_descriptors[pix_fmt].name, name))
            return pix_fmt;

    return AV_PIX_FMT_NONE;
}

const char *av_get_pix_fmt_name(enum AVPixelFormat pix_fmt)
{
    return (unsigned)pix_fmt < AV_PIX_FMT_NB ?
        av_pix_fmt_descriptors[pix_fmt].name : NULL;
}

#if HAVE_BIGENDIAN
#   define X_NE(be, le) be
#else
#   define X_NE(be, le) le
#endif

enum AVPixelFormat av_get_pix_fmt(const char *name)
{
    enum AVPixelFormat pix_fmt;

    if (!strcmp(name, "rgb32"))
        name = X_NE("argb", "bgra");
    else if (!strcmp(name, "bgr32"))
        name = X_NE("abgr", "rgba");

    pix_fmt = get_pix_fmt_internal(name);
    if (pix_fmt == AV_PIX_FMT_NONE) {
        char name2[32];

        snprintf(name2, sizeof(name2), "%s%s", name, X_NE("be", "le"));
        pix_fmt = get_pix_fmt_internal(name2);
    }
    return pix_fmt;
}

int av_get_bits_per_pixel(const AVPixFmtDescriptor *pixdesc)
{
    int c, bits = 0;
    int log2_pixels = pixdesc->log2_chroma_w + pixdesc->log2_chroma_h;

    for (c = 0; c < pixdesc->nb_components; c++) {
        int s = c == 1 || c == 2 ? 0 : log2_pixels;
        bits += (pixdesc->comp[c].depth_minus1 + 1) << s;
    }

    return bits >> log2_pixels;
}

int av_get_padded_bits_per_pixel(const AVPixFmtDescriptor *pixdesc)
{
    int c, bits = 0;
    int log2_pixels = pixdesc->log2_chroma_w + pixdesc->log2_chroma_h;
    int steps[4] = {0};

    for (c = 0; c < pixdesc->nb_components; c++) {
        const AVComponentDescriptor *comp = &pixdesc->comp[c];
        int s = c == 1 || c == 2 ? 0 : log2_pixels;
        steps[comp->plane] = (comp->step_minus1 + 1) << s;
    }
    for (c = 0; c < 4; c++)
        bits += steps[c];

    if(!(pixdesc->flags & AV_PIX_FMT_FLAG_BITSTREAM))
        bits *= 8;

    return bits >> log2_pixels;
}

char *av_get_pix_fmt_string (char *buf, int buf_size, enum AVPixelFormat pix_fmt)
{
    /* print header */
    if (pix_fmt < 0) {
       snprintf (buf, buf_size, "name" " nb_components" " nb_bits");
    } else {
        const AVPixFmtDescriptor *pixdesc = &av_pix_fmt_descriptors[pix_fmt];
        snprintf(buf, buf_size, "%-11s %7d %10d", pixdesc->name,
                 pixdesc->nb_components, av_get_bits_per_pixel(pixdesc));
    }

    return buf;
}

const AVPixFmtDescriptor *av_pix_fmt_desc_get(enum AVPixelFormat pix_fmt)
{
    if (pix_fmt < 0 || pix_fmt >= AV_PIX_FMT_NB)
        return NULL;
    return &av_pix_fmt_descriptors[pix_fmt];
}

const AVPixFmtDescriptor *av_pix_fmt_desc_next(const AVPixFmtDescriptor *prev)
{
    if (!prev)
        return &av_pix_fmt_descriptors[0];
    while (prev - av_pix_fmt_descriptors < FF_ARRAY_ELEMS(av_pix_fmt_descriptors) - 1) {
        prev++;
        if (prev->name)
            return prev;
    }
    return NULL;
}

enum AVPixelFormat av_pix_fmt_desc_get_id(const AVPixFmtDescriptor *desc)
{
    if (desc < av_pix_fmt_descriptors ||
        desc >= av_pix_fmt_descriptors + FF_ARRAY_ELEMS(av_pix_fmt_descriptors))
        return AV_PIX_FMT_NONE;

    return desc - av_pix_fmt_descriptors;
}
FF_ENABLE_DEPRECATION_WARNINGS

int av_pix_fmt_get_chroma_sub_sample(enum AVPixelFormat pix_fmt,
                                     int *h_shift, int *v_shift)
{
    const AVPixFmtDescriptor *desc = av_pix_fmt_desc_get(pix_fmt);
    if (!desc)
        return AVERROR(ENOSYS);
    *h_shift = desc->log2_chroma_w;
    *v_shift = desc->log2_chroma_h;

    return 0;
}

int av_pix_fmt_count_planes(enum AVPixelFormat pix_fmt)
{
    const AVPixFmtDescriptor *desc = av_pix_fmt_desc_get(pix_fmt);
    int i, planes[4] = { 0 }, ret = 0;

    if (!desc)
        return AVERROR(EINVAL);

    for (i = 0; i < desc->nb_components; i++)
        planes[desc->comp[i].plane] = 1;
    for (i = 0; i < FF_ARRAY_ELEMS(planes); i++)
        ret += planes[i];
    return ret;
}

void ff_check_pixfmt_descriptors(void){
    int i, j;

    for (i=0; i<FF_ARRAY_ELEMS(av_pix_fmt_descriptors); i++) {
        const AVPixFmtDescriptor *d = &av_pix_fmt_descriptors[i];
        uint8_t fill[4][8+6+3] = {{0}};
        uint8_t *data[4] = {fill[0], fill[1], fill[2], fill[3]};
        int linesize[4] = {0,0,0,0};
        uint16_t tmp[2];

        if (!d->name && !d->nb_components && !d->log2_chroma_w && !d->log2_chroma_h && !d->flags)
            continue;
//         av_log(NULL, AV_LOG_DEBUG, "Checking: %s\n", d->name);
        av_assert0(d->log2_chroma_w <= 3);
        av_assert0(d->log2_chroma_h <= 3);
        av_assert0(d->nb_components <= 4);
        av_assert0(d->name && d->name[0]);
        av_assert0((d->nb_components==4 || d->nb_components==2) == !!(d->flags & AV_PIX_FMT_FLAG_ALPHA));
        av_assert2(av_get_pix_fmt(d->name) == i);

        for (j=0; j<FF_ARRAY_ELEMS(d->comp); j++) {
            const AVComponentDescriptor *c = &d->comp[j];
            if(j>=d->nb_components) {
                av_assert0(!c->plane && !c->step_minus1 && !c->offset_plus1 && !c->shift && !c->depth_minus1);
                continue;
            }
            if (d->flags & AV_PIX_FMT_FLAG_BITSTREAM) {
                av_assert0(c->step_minus1 >= c->depth_minus1);
            } else {
                av_assert0(8*(c->step_minus1+1) >= c->depth_minus1+1);
            }
            if (!strncmp(d->name, "bayer_", 6))
                continue;
            av_read_image_line(tmp, (void*)data, linesize, d, 0, 0, j, 2, 0);
            av_assert0(tmp[0] == 0 && tmp[1] == 0);
            tmp[0] = tmp[1] = (1<<(c->depth_minus1 + 1)) - 1;
            av_write_image_line(tmp, data, linesize, d, 0, 0, j, 2);
        }
    }
}


enum AVPixelFormat av_pix_fmt_swap_endianness(enum AVPixelFormat pix_fmt)
{
    const AVPixFmtDescriptor *desc = av_pix_fmt_desc_get(pix_fmt);
    char name[16];
    int i;

    if (!desc || strlen(desc->name) < 2)
        return AV_PIX_FMT_NONE;
    av_strlcpy(name, desc->name, sizeof(name));
    i = strlen(name) - 2;
    if (strcmp(name + i, "be") && strcmp(name + i, "le"))
        return AV_PIX_FMT_NONE;

    name[i] ^= 'b' ^ 'l';

    return get_pix_fmt_internal(name);
}<|MERGE_RESOLUTION|>--- conflicted
+++ resolved
@@ -928,38 +928,22 @@
     },
     [AV_PIX_FMT_RGBA64BE] = {
         .name = "rgba64be",
-<<<<<<< HEAD
-        .nb_components= 4,
-        .log2_chroma_w= 0,
-        .log2_chroma_h= 0,
-=======
-        .nb_components = 4,
-        .log2_chroma_w = 0,
-        .log2_chroma_h = 0,
->>>>>>> 1481d24c
+        .nb_components = 4,
+        .log2_chroma_w = 0,
+        .log2_chroma_h = 0,
         .comp = {
             { 0, 7, 1, 0, 15 },       /* R */
             { 0, 7, 3, 0, 15 },       /* G */
             { 0, 7, 5, 0, 15 },       /* B */
             { 0, 7, 7, 0, 15 },       /* A */
         },
-<<<<<<< HEAD
-        .flags = AV_PIX_FMT_FLAG_RGB | AV_PIX_FMT_FLAG_BE | AV_PIX_FMT_FLAG_ALPHA,
+        .flags = AV_PIX_FMT_FLAG_BE | AV_PIX_FMT_FLAG_RGB | AV_PIX_FMT_FLAG_ALPHA,
     },
     [AV_PIX_FMT_RGBA64LE] = {
         .name = "rgba64le",
-        .nb_components= 4,
-        .log2_chroma_w= 0,
-        .log2_chroma_h= 0,
-=======
-        .flags = AV_PIX_FMT_FLAG_BE | AV_PIX_FMT_FLAG_RGB | AV_PIX_FMT_FLAG_ALPHA,
-    },
-    [AV_PIX_FMT_RGBA64LE] = {
-        .name = "rgba64le",
-        .nb_components = 4,
-        .log2_chroma_w = 0,
-        .log2_chroma_h = 0,
->>>>>>> 1481d24c
+        .nb_components = 4,
+        .log2_chroma_w = 0,
+        .log2_chroma_h = 0,
         .comp = {
             { 0, 7, 1, 0, 15 },       /* R */
             { 0, 7, 3, 0, 15 },       /* G */
@@ -1066,49 +1050,27 @@
     },
     [AV_PIX_FMT_BGRA64BE] = {
         .name = "bgra64be",
-<<<<<<< HEAD
-        .nb_components= 4,
-        .log2_chroma_w= 0,
-        .log2_chroma_h= 0,
+        .nb_components = 4,
+        .log2_chroma_w = 0,
+        .log2_chroma_h = 0,
         .comp = {
             { 0, 7, 5, 0, 15 },       /* R */
             { 0, 7, 3, 0, 15 },       /* G */
             { 0, 7, 1, 0, 15 },       /* B */
             { 0, 7, 7, 0, 15 },       /* A */
-=======
-        .nb_components = 4,
-        .log2_chroma_w = 0,
-        .log2_chroma_h = 0,
-        .comp = {
-            { 0, 5, 1, 0, 15 },       /* B */
-            { 0, 5, 3, 0, 15 },       /* G */
-            { 0, 5, 5, 0, 15 },       /* R */
-            { 0, 5, 7, 0, 15 },       /* A */
->>>>>>> 1481d24c
         },
         .flags = AV_PIX_FMT_FLAG_BE | AV_PIX_FMT_FLAG_RGB | AV_PIX_FMT_FLAG_ALPHA,
     },
     [AV_PIX_FMT_BGRA64LE] = {
         .name = "bgra64le",
-<<<<<<< HEAD
-        .nb_components= 4,
-        .log2_chroma_w= 0,
-        .log2_chroma_h= 0,
+        .nb_components = 4,
+        .log2_chroma_w = 0,
+        .log2_chroma_h = 0,
         .comp = {
             { 0, 7, 5, 0, 15 },       /* R */
             { 0, 7, 3, 0, 15 },       /* G */
             { 0, 7, 1, 0, 15 },       /* B */
             { 0, 7, 7, 0, 15 },       /* A */
-=======
-        .nb_components = 4,
-        .log2_chroma_w = 0,
-        .log2_chroma_h = 0,
-        .comp = {
-            { 0, 5, 1, 0, 15 },       /* B */
-            { 0, 5, 3, 0, 15 },       /* G */
-            { 0, 5, 5, 0, 15 },       /* R */
-            { 0, 5, 7, 0, 15 },       /* A */
->>>>>>> 1481d24c
         },
         .flags = AV_PIX_FMT_FLAG_RGB | AV_PIX_FMT_FLAG_ALPHA,
     },
