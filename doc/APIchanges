Never assume the API of libav* to be stable unless at least 1 month has passed
since the last major version increase or the API was added.

The last version increases were:
libavcodec:    2013-03-xx
libavdevice:   2013-03-xx
libavfilter:   2013-12-xx
libavformat:   2013-03-xx
libavresample: 2012-10-05
libpostproc:   2011-04-18
libswresample: 2011-09-19
libswscale:    2011-06-20
libavutil:     2012-10-22


API changes, most recent first:

<<<<<<< HEAD
2014-06-20 - 0dceefc / 9e500ef - lavu 52.90.100 / 53.17.0 - imgutils.h
=======
2014-07-xx - xxxxxxx - lavc 55.56.0 - dv_profile.h
  Add a public API for DV profile handling.

2014-06-xx - xxxxxxx - lavu 53.17.0 - imgutils.h
>>>>>>> f6ee61fb
  Add av_image_check_sar().

2014-06-20 - 4a99333 / 874390e - lavc 55.68.100 / 55.55.0 - avcodec.h
  Add av_packet_rescale_ts() to simplify timestamp conversion.

2014-06-18 - ac293b6 / 194be1f - lavf 55.44.100 / 55.20.0 - avformat.h
  The proper way for providing a hint about the desired timebase to the muxers
  is now setting AVStream.time_base, instead of AVStream.codec.time_base as was
  done previously. The old method is now deprecated.

2014-06-10 - xxxxxxx - lavf 55.43.100 - avformat.h
  New field int64_t max_analyze_duration2 instead of deprecated
  int max_analyze_duration.

2014-05-30 - 00759d7 - lavu 52.89.100 - opt.h
  Add av_opt_copy()

2014-04-xx - 03bb99a / 0957b27 - lavc 55.66.100 / 55.54.0 - avcodec.h
  Add AVCodecContext.side_data_only_packets to allow encoders to output packets
  with only side data. This option may become mandatory in the future, so all
  users are recommended to update their code and enable this option.

2014-06-01 - 6e8e9f1 / 8c02adc - lavu 52.88.100 / 53.16.0 - frame.h, pixfmt.h
  Move all color-related enums (AVColorPrimaries, AVColorSpace, AVColorRange,
  AVColorTransferCharacteristic, and AVChromaLocation) inside lavu.
  And add AVFrame fields for them.

2014-04-xx - bdb2e80 / b2d4565 - lavr 1.3.0 - avresample.h
  Add avresample_max_output_samples

2014-05-24 - d858ee7 / 6d21259 - lavf 55.42.100 / 55.19.0 - avformat.h
  Add strict_std_compliance and related AVOptions to support experimental
  muxing.

2014-05-26 - xxxxxxx - lavu 52.87.100 - threadmessage.h
  Add thread message queue API.

2014-05-26 - c37d179 - lavf 55.41.100 - avformat.h
  Add format_probesize to AVFormatContext.

2014-05-19 - 7d25af1 / c23c96b - lavf 55.39.100 / 55.18.0 - avformat.h
  Add av_stream_get_side_data() to access stream-level side data
  in the same way as av_packet_get_side_data().

2014-05-xx - xxxxxxx - lavu 52.86.100 - fifo.h
  Add av_fifo_alloc_array() function.

2014-05-19 - ef1d4ee / bddd8cb - lavu 52.85.100 / 53.15.0 - frame.h, display.h
  Add AV_FRAME_DATA_DISPLAYMATRIX for exporting frame-level
  spatial rendering on video frames for proper display.

2014-05-xx - xxxxxxx - lavc 55.64.100 / 55.53.0 - avcodec.h
  Add AV_PKT_DATA_DISPLAYMATRIX for exporting packet-level
  spatial rendering on video frames for proper display.

2014-05-19 - 999a99c / a312f71 - lavf 55.38.101 / 55.17.1 - avformat.h
  Deprecate AVStream.pts and the AVFrac struct, which was its only use case.
  See use av_stream_get_end_pts()

2014-05-18 - 68c0518 / fd05602 - lavc 55.63.100 / 55.52.0 - avcodec.h
  Add avcodec_free_context(). From now on it should be used for freeing
  AVCodecContext.

2014-05-17 - 0eec06e - lavu 52.84.100 - time.h
  Add av_gettime_relative() av_gettime_relative_is_monotonic()

2014-05-15 - eacf7d6 / 0c1959b - lavf 55.38.100 / 55.17.0 - avformat.h
  Add AVMFT_FLAG_BITEXACT flag. Muxers now use it instead of checking
  CODEC_FLAG_BITEXACT on the first stream.

2014-05-15 - 96cb4c8 - lswr 0.19.100 - swresample.h
  Add swr_close()

2014-05-11 - 14aef38 / 66e6c8a - lavu 52.83.100 / 53.14.0 - pixfmt.h
  Add AV_PIX_FMT_VDA for new-style VDA acceleration.

2014-05-xx - xxxxxxx - lavu 52.82.0 - fifo.h
  Add av_fifo_freep() function.

2014-05-02 - ba52fb11 - lavu 52.81.0 - opt.h
  Add av_opt_set_dict2() function.

2014-05-01 - e77b985 / a2941c8 - lavc 55.60.103 / 55.50.3 - avcodec.h
  Deprecate CODEC_FLAG_MV0. It is replaced by the flag "mv0" in the
  "mpv_flags" private option of the mpegvideo encoders.

2014-05-01 - e40ae8c / 6484149 - lavc 55.60.102 / 55.50.2 - avcodec.h
  Deprecate CODEC_FLAG_GMC. It is replaced by the "gmc" private option of the
  libxvid encoder.

2014-05-01 - 1851643 / b2c3171 - lavc 55.60.101 / 55.50.1 - avcodec.h
  Deprecate CODEC_FLAG_NORMALIZE_AQP. It is replaced by the flag "naq" in the
  "mpv_flags" private option of the mpegvideo encoders.

2014-05-01 - cac07d0 / 5fcceda - avcodec.h
  Deprecate CODEC_FLAG_INPUT_PRESERVED. Its functionality is replaced by passing
  reference-counted frames to encoders.

2014-04-29 - 1bf6396 - lavc 55.60.100 - avcodec.h
  Add AVCodecDescriptor.mime_types field.

2014-04-29 - xxxxxxx - lavu 52.80.0 - hash.h
  Add av_hash_final_bin(), av_hash_final_hex() and av_hash_final_b64().

2014-03-07 - 8b2a130 - lavc 55.50.0 / 55.53.100 - dxva2.h
  Add FF_DXVA2_WORKAROUND_INTEL_CLEARVIDEO for old Intel GPUs.

2014-04-22 - 502512e /dac7e8a - lavu 53.13.0 / 52.78.100 - avutil.h
  Add av_get_time_base_q().

2014-04-17 - a8d01a7 / 0983d48 - lavu 53.12.0 / 52.77.100 - crc.h
  Add AV_CRC_16_ANSI_LE crc variant.

2014-04-XX - xxxxxxx - lavf xx.xx.1xx - avformat.h
  Add av_format_inject_global_side_data()

2014-04-12 - 4f698be - lavu 52.76.100 - log.h
  Add av_log_get_flags()

2014-04-11 - 6db42a2b - lavd 55.12.100 - avdevice.h
  Add avdevice_capabilities_create() function.
  Add avdevice_capabilities_free() function.

2014-04-07 - 0a1cc04 / 8b17243 - lavu 52.75.100 / 53.11.0 - pixfmt.h
  Add AV_PIX_FMT_YVYU422 pixel format.

2014-04-04 - c1d0536 / 8542f9c - lavu 52.74.100 / 53.10.0 - replaygain.h
  Full scale for peak values is now 100000 (instead of UINT32_MAX) and values
  may overflow.

2014-04-03 - c16e006 / 7763118 - lavu 52.73.100 / 53.9.0 - log.h
  Add AV_LOG(c) macro to have 256 color debug messages.

2014-04-03 - eaed4da9 - lavu 52.72.100 - opt.h
  Add AV_OPT_MULTI_COMPONENT_RANGE define to allow return
  multi-component option ranges.

2014-03-29 - cd50a44b - lavu 52.70.100 - mem.h
  Add av_dynarray_add_nofree() function.

2014-02-24 - 3e1f241 / d161ae0 - lavu 52.69.100 / 53.8.0 - frame.h
  Add av_frame_remove_side_data() for removing a single side data
  instance from a frame.

2014-03-24 - 83e8978 / 5a7e35d - lavu 52.68.100 / 53.7.0 - frame.h, replaygain.h
  Add AV_FRAME_DATA_REPLAYGAIN for exporting replaygain tags.
  Add a new header replaygain.h with the AVReplayGain struct.

2014-03-24 - 83e8978 / 5a7e35d - lavc 55.54.100 / 55.36.0 - avcodec.h
  Add AV_PKT_DATA_REPLAYGAIN for exporting replaygain tags.

2014-03-24 - 595ba3b / 25b3258 - lavf 55.35.100 / 55.13.0 - avformat.h
  Add AVStream.side_data and AVStream.nb_side_data for exporting stream-global
  side data (e.g. replaygain tags, video rotation)

2014-03-24 - bd34e26 / 0e2c3ee - lavc 55.53.100 / 55.35.0 - avcodec.h
  Give the name AVPacketSideData to the previously anonymous struct used for
  AVPacket.side_data.

2014-03-18 - 37c07d4 - lsws 2.5.102
  Make gray16 full-scale.

2014-03-16 - 6b1ca17 / 1481d24 - lavu 52.67.100 / 53.6.0 - pixfmt.h
  Add RGBA64_LIBAV pixel format and variants for compatibility

2014-03-11 - 3f3229c - lavf 55.34.101 - avformat.h
  Set AVFormatContext.start_time_realtime when demuxing.

2014-03-03 - 06fed440 - lavd 55.11.100 - avdevice.h
  Add av_input_audio_device_next().
  Add av_input_video_device_next().
  Add av_output_audio_device_next().
  Add av_output_video_device_next().

2014-02-24 - fff5262 / 1155fd0 - lavu 52.66.100 / 53.5.0 - frame.h
  Add av_frame_copy() for copying the frame data.

2014-02-24 - a66be60 - lswr 0.18.100 - swresample.h
  Add swr_is_initialized() for checking whether a resample context is initialized.

2014-02-22 - 5367c0b / 7e86c27 - lavr 1.2.0 - avresample.h
  Add avresample_is_open() for checking whether a resample context is open.

2014-02-19 - 6a24d77 / c3ecd96 - lavu 52.65.100 / 53.4.0  - opt.h
  Add AV_OPT_FLAG_EXPORT and AV_OPT_FLAG_READONLY to mark options meant (only)
  for reading.

2014-02-19 - f4c8d00 / 6bb8720 - lavu 52.64.101 / 53.3.1 - opt.h
  Deprecate unused AV_OPT_FLAG_METADATA.

2014-02-xx - xxxxxxx - lavd 55.10.100 - avdevice.h
  Add avdevice_list_devices() and avdevice_free_list_devices()

2014-02-16 - db3c970 - lavf 55.33.100 - avio.h
  Add avio_find_protocol_name() to find out the name of the protocol that would
  be selected for a given URL.

2014-02-15 - a2bc6c1 / c98f316 - lavu 52.64.100 / 53.3.0 - frame.h
  Add AV_FRAME_DATA_DOWNMIX_INFO value to the AVFrameSideDataType enum and
  downmix_info.h API, which identify downmix-related metadata.

2014-02-11 - 1b05ac2 - lavf 55.32.100 - avformat.h
  Add av_write_uncoded_frame() and av_interleaved_write_uncoded_frame().

2014-02-04 - 3adb5f8 / d9ae103 - lavf 55.30.100 / 55.11.0 - avformat.h
  Add AVFormatContext.max_interleave_delta for controlling amount of buffering
  when interleaving.

2014-02-02 - 5871ee5 - lavf 55.29.100 - avformat.h
  Add output_ts_offset muxing option to AVFormatContext.

2014-01-27 - 102bd64 - lavd 55.7.100 - avdevice.h
                       lavf 55.28.100 - avformat.h
  Add avdevice_dev_to_app_control_message() function.

2014-01-27 - 7151411 - lavd 55.6.100 - avdevice.h
                       lavf 55.27.100 - avformat.h
  Add avdevice_app_to_dev_control_message() function.

2014-01-24 - 86bee79 - lavf 55.26.100 - avformat.h
  Add AVFormatContext option metadata_header_padding to allow control over the
  amount of padding added.

2014-01-20 - eef74b2 / 93c553c - lavc 55.48.102 / 55.32.1 - avcodec.h
  Edges are not required anymore on video buffers allocated by get_buffer2()
  (i.e. as if the CODEC_FLAG_EMU_EDGE flag was always on). Deprecate
  CODEC_FLAG_EMU_EDGE and avcodec_get_edge_width().

2014-01-19 - 1a193c4 - lavf 55.25.100 - avformat.h
  Add avformat_get_mov_video_tags() and avformat_get_mov_audio_tags().

2014-01-19 - xxxxxxx - lavu 52.63.100 - rational.h
  Add av_make_q() function.

2014-01-05 - 4cf4da9 / 5b4797a - lavu 52.62.100 / 53.2.0 - frame.h
  Add AV_FRAME_DATA_MATRIXENCODING value to the AVFrameSideDataType enum, which
  identifies AVMatrixEncoding data.

2014-01-05 - 751385f / 5c437fb - lavu 52.61.100 / 53.1.0 - channel_layout.h
  Add values for various Dolby flags to the AVMatrixEncoding enum.

2014-01-04 - b317f94 - lavu 52.60.100 - mathematics.h
  Add av_add_stable() function.

2013-12-22 - 911676c - lavu 52.59.100 - avstring.h
  Add av_strnlen() function.

2013-12-09 - 64f73ac - lavu 52.57.100 - opencl.h
  Add av_opencl_benchmark() function.

2013-11-30 - 82b2e9c - lavu 52.56.100 - ffversion.h
  Moves version.h to libavutil/ffversion.h.
  Install ffversion.h and make it public.

2013-12-11 - 29c83d2 / b9fb59d,409a143 / 9431356,44967ab / d7b3ee9 - lavc 55.45.101 / 55.28.1 - avcodec.h
  av_frame_alloc(), av_frame_unref() and av_frame_free() now can and should be
  used instead of avcodec_alloc_frame(), avcodec_get_frame_defaults() and
  avcodec_free_frame() respectively. The latter three functions are deprecated.

2013-12-09 - 7a60348 / 7e244c6- - lavu 52.58.100 / 52.20.0 - frame.h
  Add AV_FRAME_DATA_STEREO3D value to the AVFrameSideDataType enum and
  stereo3d.h API, that identify codec-independent stereo3d information.

2013-11-26 - 625b290 / 1eaac1d- - lavu 52.55.100 / 52.19.0 - frame.h
  Add AV_FRAME_DATA_A53_CC value to the AVFrameSideDataType enum, which
  identifies ATSC A53 Part 4 Closed Captions data.

2013-11-22 - 6859065 - lavu 52.54.100 - avstring.h
  Add av_utf8_decode() function.

2013-11-22 - fb7d70c - lavc 55.44.100 - avcodec.h
  Add HEVC profiles

2013-11-20 - c28b61c - lavc 55.44.100 - avcodec.h
  Add av_packet_{un,}pack_dictionary()
  Add AV_PKT_METADATA_UPDATE side data type, used to transmit key/value
  strings between a stream and the application.

2013-11-14 - 7c888ae / cce3e0a - lavu 52.53.100 / 52.18.0 - mem.h
  Move av_fast_malloc() and av_fast_realloc() for libavcodec to libavutil.

2013-11-14 - b71e4d8 / 8941971 - lavc 55.43.100 / 55.27.0 - avcodec.h
  Deprecate AVCodecContext.error_rate, it is replaced by the 'error_rate'
  private option of the mpegvideo encoder family.

2013-11-14 - 31c09b7 / 728c465 - lavc 55.42.100 / 55.26.0 - vdpau.h
  Add av_vdpau_get_profile().
  Add av_vdpau_alloc_context(). This function must from now on be
  used for allocating AVVDPAUContext.

2013-11-04 - be41f21 / cd8f772 - lavc 55.41.100 / 55.25.0 - avcodec.h
                       lavu 52.51.100 - frame.h
  Add ITU-R BT.2020 and other not yet included values to color primaries,
  transfer characteristics and colorspaces.

2013-11-04 - 85cabf1 - lavu 52.50.100 - avutil.h
  Add av_fopen_utf8()

2013-10-31 - 78265fc / 28096e0 - lavu 52.49.100 / 52.17.0 - frame.h
  Add AVFrame.flags and AV_FRAME_FLAG_CORRUPT.

2013-10-27 - dbe6f9f - lavc 55.39.100 - avcodec.h
  Add CODEC_CAP_DELAY support to avcodec_decode_subtitle2.

2013-10-27 - d61617a - lavu 52.48.100 - parseutils.h
  Add av_get_known_color_name().

2013-10-17 - 8696e51 - lavu 52.47.100 - opt.h
  Add AV_OPT_TYPE_CHANNEL_LAYOUT and channel layout option handlers
  av_opt_get_channel_layout() and av_opt_set_channel_layout().

2013-10-06 - ccf96f8 -libswscale 2.5.101 - options.c
  Change default scaler to bicubic

2013-10-03 - e57dba0 - lavc 55.34.100 - avcodec.h
  Add av_codec_get_max_lowres()

2013-10-02 - 5082fcc - lavf 55.19.100 - avformat.h
  Add audio/video/subtitle AVCodec fields to AVFormatContext to force specific
  decoders

2013-09-28 - 7381d31 / 0767bfd - lavfi 3.88.100 / 3.11.0 - avfilter.h
  Add AVFilterGraph.execute and AVFilterGraph.opaque for custom slice threading
  implementations.

2013-09-21 - 85f8a3c / e208e6d - lavu 52.46.100 / 52.16.0 - pixfmt.h
  Add interleaved 4:2:2 8/10-bit formats AV_PIX_FMT_NV16 and
  AV_PIX_FMT_NV20.

2013-09-16 - c74c3fb / 3feb3d6 - lavu 52.44.100 / 52.15.0 - mem.h
  Add av_reallocp.

2013-09-04 - 3e1f507 - lavc 55.31.101 - avcodec.h
  avcodec_close() argument can be NULL.

2013-09-04 - 36cd017a - lavf 55.16.101 - avformat.h
  avformat_close_input() argument can be NULL and point on NULL.

2013-08-29 - e31db62 - lavf 55.15.100 - avformat.h
  Add av_format_get_probe_score().

2013-08-15 - 1e0e193 - lsws 2.5.100 -
  Add a sws_dither AVOption, allowing to set the dither algorithm used

2013-08-11 - d404fe35 - lavc 55.27.100 - vdpau.h
  Add a render2 alternative to the render callback function.

2013-08-11 - af05edc - lavc 55.26.100 - vdpau.h
  Add allocation function for AVVDPAUContext, allowing
  to extend it in the future without breaking ABI/API.

2013-08-10 - 67a580f / 5a9a9d4 - lavc 55.25.100 / 55.16.0 - avcodec.h
  Extend AVPacket API with av_packet_unref, av_packet_ref,
  av_packet_move_ref, av_packet_copy_props, av_packet_free_side_data.

2013-08-05 - 9547e3e / f824535 - lavc 55.22.100 / 55.13.0 - avcodec.h
  Deprecate the bitstream-related members from struct AVVDPAUContext.
  The bitstream buffers no longer need to be explicitly freed.

2013-08-05 - 3b805dc / 549294f - lavc 55.21.100 / 55.12.0 - avcodec.h
  Deprecate the CODEC_CAP_HWACCEL_VDPAU codec capability. Use CODEC_CAP_HWACCEL
  and select the AV_PIX_FMT_VDPAU format with get_format() instead.

2013-08-05 - 4ee0984 / a0ad5d0 - lavu 52.41.100 / 52.14.0 - pixfmt.h
  Deprecate AV_PIX_FMT_VDPAU_*. Use AV_PIX_FMT_VDPAU instead.

2013-08-02 - 82fdfe8 / a8b1927 - lavc 55.20.100 / 55.11.0 - avcodec.h
  Add output_picture_number to AVCodecParserContext.

2013-07-23 - abc8110 - lavc 55.19.100 - avcodec.h
  Add avcodec_chroma_pos_to_enum()
  Add avcodec_enum_to_chroma_pos()

2013-07-03 - 838bd73 - lavfi 3.78.100 - avfilter.h
  Deprecate avfilter_graph_parse() in favor of the equivalent
  avfilter_graph_parse_ptr().

2013-06-24 - af5f9c0 / 95d5246 - lavc 55.17.100 / 55.10.0 - avcodec.h
  Add MPEG-2 AAC profiles

2013-06-25 - af5f9c0 / 95d5246 - lavf 55.10.100 - avformat.h
  Add AV_DISPOSITION_* flags to indicate text track kind.

2013-06-15 - 99b8cd0 - lavu 52.36.100
  Add AVRIPEMD:
   av_ripemd_alloc()
   av_ripemd_init()
   av_ripemd_update()
   av_ripemd_final()

2013-06-04 - 30b491f / fc962d4 - lavu 52.35.100 / 52.13.0 - mem.h
  Add av_realloc_array and av_reallocp_array

2013-05-30 - 682b227 - lavu 52.35.100
  Add AVSHA512:
   av_sha512_alloc()
   av_sha512_init()
   av_sha512_update()
   av_sha512_final()

2013-05-24 - 8d4e969 / 129bb23 - lavfi 3.10.0 / 3.70.100 - avfilter.h
  Add support for slice multithreading to lavfi. Filters supporting threading
  are marked with AVFILTER_FLAG_SLICE_THREADS.
  New fields AVFilterContext.thread_type, AVFilterGraph.thread_type and
  AVFilterGraph.nb_threads (accessible directly or through AVOptions) may be
  used to configure multithreading.

2013-05-24 - fe40a9f / 2a6eaea - lavu 52.12.0 / 52.34.100 - cpu.h
  Add av_cpu_count() function for getting the number of logical CPUs.

2013-05-24 - 0c25c39 / b493847 - lavc 55.7.0 / 55.12.100 - avcodec.h
  Add picture_structure to AVCodecParserContext.

2013-05-17 - 3a751ea - lavu 52.33.100 - opt.h
  Add AV_OPT_TYPE_COLOR value to AVOptionType enum.

2013-05-13 - e398416 - lavu 52.31.100 - mem.h
  Add av_dynarray2_add().

2013-05-12 - 1776177 - lavfi 3.65.100
  Add AVFILTER_FLAG_SUPPORT_TIMELINE* filter flags.

2013-04-19 - 380cfce - lavc 55.4.100
  Add AV_CODEC_PROP_TEXT_SUB property for text based subtitles codec.

2013-04-18 - 7c1a002 - lavf 55.3.100
  The matroska demuxer can now output proper verbatim ASS packets. It will
  become the default starting lavf 56.0.100.

2013-04-10 - af0d270 - lavu 25.26.100 - avutil.h,opt.h
  Add av_int_list_length()
  and av_opt_set_int_list().

2013-03-30 - 5c73645 - lavu 52.24.100 - samplefmt.h
  Add av_samples_alloc_array_and_samples().

2013-03-29 - ef7b6b4 - lavf 55.1.100 - avformat.h
  Add av_guess_frame_rate()

2013-03-20 - 8d928a9 - lavu 52.22.100 - opt.h
  Add AV_OPT_TYPE_DURATION value to AVOptionType enum.

2013-03-17 - 7aa9af5 - lavu 52.20.100 - opt.h
  Add AV_OPT_TYPE_VIDEO_RATE value to AVOptionType enum.

2013-03-07 - 9767ec6 - lavu 52.18.100 - avstring.h,bprint.h
  Add av_escape() and av_bprint_escape() API.

2013-02-24 - b59cd08 - lavfi 3.41.100 - buffersink.h
  Add sample_rates field to AVABufferSinkParams.

2013-01-17 - a1a707f - lavf 54.61.100
  Add av_codec_get_tag2().

2013-01-01 - 2eb2e17 - lavfi 3.34.100
  Add avfilter_get_audio_buffer_ref_from_arrays_channels.

2012-12-20 - 34de47aa - lavfi 3.29.100 - avfilter.h
  Add AVFilterLink.channels, avfilter_link_get_channels()
  and avfilter_ref_get_channels().

2012-12-15 - 96d815fc - lavc 54.80.100 - avcodec.h
  Add pkt_size field to AVFrame.

2012-11-25 - c70ec631 - lavu 52.9.100 - opt.h
  Add the following convenience functions to opt.h:
   av_opt_get_image_size
   av_opt_get_pixel_fmt
   av_opt_get_sample_fmt
   av_opt_set_image_size
   av_opt_set_pixel_fmt
   av_opt_set_sample_fmt

2012-11-17 - 4cd74c81 - lavu 52.8.100 - bprint.h
  Add av_bprint_strftime().

2012-11-15 - 92648107 - lavu 52.7.100 - opt.h
  Add av_opt_get_key_value().

2012-11-13 - 79456652 - lavfi 3.23.100 - avfilter.h
  Add channels field to AVFilterBufferRefAudioProps.

2012-11-03 - 481fdeee - lavu 52.3.100 - opt.h
  Add AV_OPT_TYPE_SAMPLE_FMT value to AVOptionType enum.

2012-10-21 - 6fb2fd8 - lavc  54.68.100 - avcodec.h
                       lavfi  3.20.100 - avfilter.h
  Add AV_PKT_DATA_STRINGS_METADATA side data type, used to transmit key/value
  strings between AVPacket and AVFrame, and add metadata field to
  AVCodecContext (which shall not be accessed by users; see AVFrame metadata
  instead).

2012-09-27 - a70b493 - lavd 54.3.100 - version.h
  Add LIBAVDEVICE_IDENT symbol.

2012-09-27 - a70b493 - lavfi 3.18.100 - version.h
  Add LIBAVFILTER_IDENT symbol.

2012-09-27 - a70b493 - libswr 0.16.100 - version.h
  Add LIBSWRESAMPLE_VERSION, LIBSWRESAMPLE_BUILD
  and LIBSWRESAMPLE_IDENT symbols.

2012-09-06 - 29e972f - lavu 51.72.100 - parseutils.h
  Add av_small_strptime() time parsing function.

  Can be used as a stripped-down replacement for strptime(), on
  systems which do not support it.

2012-08-25 - 2626cc4 - lavf 54.28.100
  Matroska demuxer now identifies SRT subtitles as AV_CODEC_ID_SUBRIP instead
  of AV_CODEC_ID_TEXT.

2012-08-13 - 5c0d8bc - lavfi 3.8.100 - avfilter.h
  Add avfilter_get_class() function, and priv_class field to AVFilter
  struct.

2012-08-12 - a25346e - lavu 51.69.100 - opt.h
  Add AV_OPT_FLAG_FILTERING_PARAM symbol in opt.h.

2012-07-31 - 23fc4dd - lavc 54.46.100
  Add channels field to AVFrame.

2012-07-30 - f893904 - lavu 51.66.100
  Add av_get_channel_description()
  and av_get_standard_channel_layout() functions.

2012-07-21 - 016a472 - lavc 54.43.100
  Add decode_error_flags field to AVFrame.

2012-07-20 - b062936 - lavf 54.18.100
  Add avformat_match_stream_specifier() function.

2012-07-14 - f49ec1b - lavc 54.38.100 - avcodec.h
  Add metadata to AVFrame, and the accessor functions
  av_frame_get_metadata() and av_frame_set_metadata().

2012-07-10 - 0e003d8 - lavc 54.33.100
  Add av_fast_padded_mallocz().

2012-07-10 - 21d5609 - lavfi 3.2.0 - avfilter.h
  Add init_opaque() callback to AVFilter struct.

2012-06-26 - e6674e4 - lavu 51.63.100 - imgutils.h
  Add functions to libavutil/imgutils.h:
  av_image_get_buffer_size()
  av_image_fill_arrays()
  av_image_copy_to_buffer()

2012-06-24 - c41899a - lavu 51.62.100 - version.h
  version moved from avutil.h to version.h

2012-04-11 - 359abb1 - lavu 51.58.100 - error.h
  Add av_make_error_string() and av_err2str() utilities to
  libavutil/error.h.

2012-06-05 - 62b39d4 - lavc 54.24.100
  Add pkt_duration field to AVFrame.

2012-05-24 - f2ee065 - lavu 51.54.100
  Move AVPALETTE_SIZE and AVPALETTE_COUNT macros from
  libavcodec/avcodec.h to libavutil/pixfmt.h.

2012-05-14 - 94a9ac1 - lavf 54.5.100
  Add av_guess_sample_aspect_ratio() function.

2012-04-20 - 65fa7bc - lavfi 2.70.100
  Add avfilter_unref_bufferp() to avfilter.h.

2012-04-13 - 162e400 - lavfi 2.68.100
  Install libavfilter/asrc_abuffer.h public header.

2012-03-26 - a67d9cf - lavfi 2.66.100
  Add avfilter_fill_frame_from_{audio_,}buffer_ref() functions.

2013-05-15 - ff46809 / e6c4ac7 - lavu 52.32.100 / 52.11.0 - pixdesc.h
  Replace PIX_FMT_* flags with AV_PIX_FMT_FLAG_*.

2013-04-03 - 6fc58a8 / 507b1e4 - lavc 55.7.100 / 55.4.0 - avcodec.h
  Add field_order to AVCodecParserContext.

2013-04-19 - f4b05cd / 5e83d9a - lavc 55.5.100 / 55.2.0 - avcodec.h
  Add CODEC_FLAG_UNALIGNED to allow decoders to produce unaligned output.

2013-04-11 - lavfi 3.53.100 / 3.8.0
  231fd44 / 38f0c07 - Move all content from avfiltergraph.h to avfilter.h. Deprecate
            avfilterhraph.h, user applications should include just avfilter.h
  86070b8 / bc1a985 - Add avfilter_graph_alloc_filter(), deprecate avfilter_open() and
            avfilter_graph_add_filter().
  4fde705 / 1113672 - Add AVFilterContext.graph pointing to the AVFilterGraph that contains the
            filter.
  710b0aa / 48a5ada - Add avfilter_init_str(), deprecate avfilter_init_filter().
  46de9ba / 1ba95a9 - Add avfilter_init_dict().
  16fc24b / 7cdd737 - Add AVFilter.flags field and AVFILTER_FLAG_DYNAMIC_{INPUTS,OUTPUTS} flags.
  f4db6bf / 7e8fe4b - Add avfilter_pad_count() for counting filter inputs/outputs.
  835cc0f / fa2a34c - Add avfilter_next(), deprecate av_filter_next().
            Deprecate avfilter_uninit().

2013-04-09 - lavfi 3.51.100 / 3.7.0 - avfilter.h
  0594ef0 / b439c99 - Add AVFilter.priv_class for exporting filter options through the
            AVOptions API in the similar way private options work in lavc and lavf.
  44d4488 / 8114c10 - Add avfilter_get_class().
  Switch all filters to use AVOptions.

2013-03-19 - 17ebef2 / 2c328a9 - lavu 52.20.100 / 52.9.0 - pixdesc.h
  Add av_pix_fmt_count_planes() function for counting planes in a pixel format.

2013-03-16 - ecade98 / 42c7c61 - lavfi 3.47.100 / 3.6.0
  Add AVFilterGraph.nb_filters, deprecate AVFilterGraph.filter_count.

2013-03-08 - Reference counted buffers - lavu 52.8.0, lavc 55.0.100 / 55.0.0, lavf 55.0.100 / 55.0.0,
lavd 54.4.100 / 54.0.0, lavfi 3.5.0
  36099df / 8e401db, 532f31a / 1cec062 - add a new API for reference counted buffers and buffer
                     pools (new header libavutil/buffer.h).
  2653e12 / 1afddbe - add AVPacket.buf to allow reference counting for the AVPacket data.
            Add av_packet_from_data() function for constructing packets from
            av_malloc()ed data.
  c4e8821 / 7ecc2d4 - move AVFrame from lavc to lavu (new header libavutil/frame.h), add
            AVFrame.buf/extended_buf to allow reference counting for the AVFrame
            data. Add new API for working with reference-counted AVFrames.
  80e9e63 / 759001c - add the refcounted_frames field to AVCodecContext to make audio and
            video decoders return reference-counted frames. Add get_buffer2()
            callback to AVCodecContext which allocates reference-counted frames.
            Add avcodec_default_get_buffer2() as the default get_buffer2()
            implementation.
            Deprecate AVCodecContext.get_buffer() / release_buffer() /
            reget_buffer(), avcodec_default_get_buffer(),
            avcodec_default_reget_buffer(), avcodec_default_release_buffer().
            Remove avcodec_default_free_buffers(), which should not have ever
            been called from outside of lavc.
            Deprecate the following AVFrame fields:
                * base -- is now stored in AVBufferRef
                * reference, type, buffer_hints -- are unnecessary in the new API
                * hwaccel_picture_private, owner, thread_opaque -- should not
                  have been acessed from outside of lavc
                * qscale_table, qstride, qscale_type, mbskip_table, motion_val,
                  mb_type, dct_coeff, ref_index -- mpegvideo-specific tables,
                  which are not exported anymore.
  a05a44e / 7e35037 - switch libavfilter to use AVFrame instead of AVFilterBufferRef. Add
            av_buffersrc_add_frame(), deprecate av_buffersrc_buffer().
            Add av_buffersink_get_frame() and av_buffersink_get_samples(),
            deprecate av_buffersink_read() and av_buffersink_read_samples().
            Deprecate AVFilterBufferRef and all functions for working with it.

2013-03-17 - 6c17ff8 / 12c5c1d - lavu 52.19.100 / 52.8.0 - avstring.h
  Add av_isdigit, av_isgraph, av_isspace, av_isxdigit.

2013-02-23 - 71cf094 / 9f12235 - lavfi 3.40.100 / 3.4.0 - avfiltergraph.h
  Add resample_lavr_opts to AVFilterGraph for setting libavresample options
  for auto-inserted resample filters.

2013-01-25 - e7e14bc / 38c1466 - lavu 52.17.100 / 52.7.0 - dict.h
  Add av_dict_parse_string() to set multiple key/value pairs at once from a
  string.

2013-01-25 - 25be630 / b85a5e8 - lavu 52.16.100 / 52.6.0 - avstring.h
  Add av_strnstr()

2013-01-15 - e7e0186 / 8ee288d - lavu 52.15.100 / 52.5.0 - hmac.h
  Add AVHMAC.

2013-01-13 - 8ee7b38 / 44e065d - lavc 54.87.100 / 54.36.0 - vdpau.h
  Add AVVDPAUContext struct for VDPAU hardware-accelerated decoding.

2013-01-12 - dae382b / 169fb94 - lavu 52.14.100 / 52.4.0 - pixdesc.h
  Add AV_PIX_FMT_VDPAU flag.

2013-01-07 - 249fca3 / 074a00d - lavr 1.1.0
  Add avresample_set_channel_mapping() for input channel reordering,
  duplication, and silencing.

2012-12-29 - 2ce43b3 / d8fd06c - lavu 52.13.100 / 52.3.0 - avstring.h
  Add av_basename() and av_dirname().

2012-11-11 - 03b0787 / 5980f5d - lavu 52.6.100 / 52.2.0 - audioconvert.h
  Rename audioconvert.h to channel_layout.h. audioconvert.h is now deprecated.

2012-11-05 - 7d26be6 / dfde8a3 - lavu 52.5.100 / 52.1.0 - intmath.h
  Add av_ctz() for trailing zero bit count

2012-10-21 - e3a91c5 / a893655 - lavu 51.77.100 / 51.45.0 - error.h
  Add AVERROR_EXPERIMENTAL

2012-10-12 - a33ed6b / d2fcb35 - lavu 51.76.100 / 51.44.0 - pixdesc.h
  Add functions for accessing pixel format descriptors.
  Accessing the av_pix_fmt_descriptors array directly is now
  deprecated.

2012-10-11 - f391e40 / 9a92aea - lavu 51.75.100 / 51.43.0 - aes.h, md5.h, sha.h, tree.h
  Add functions for allocating the opaque contexts for the algorithms,

2012-10-10 - de31814 / b522000 - lavf 54.32.100 / 54.18.0 - avio.h
  Add avio_closep to complement avio_close.

2012-10-08 - ae77266 / 78071a1 - lavu 51.74.100 / 51.42.0 - pixfmt.h
  Rename PixelFormat to AVPixelFormat and all PIX_FMT_* to AV_PIX_FMT_*.
  To provide backwards compatibility, PixelFormat is now #defined as
  AVPixelFormat.
  Note that this can break user code that includes pixfmt.h and uses the
  'PixelFormat' identifier. Such code should either #undef PixelFormat
  or stop using the PixelFormat name.

2012-10-05 - 55c49af / e7ba5b1 - lavr 1.0.0 - avresample.h
  Data planes parameters to avresample_convert() and
  avresample_read() are now uint8_t** instead of void**.
  Libavresample is now stable.

2012-09-24 - 46a3595 / a42aada - lavc 54.59.100 / 54.28.0 - avcodec.h
  Add avcodec_free_frame(). This function must now
  be used for freeing an AVFrame.

2012-09-12 - e3e09f2 / 8919fee - lavu 51.73.100 / 51.41.0 - audioconvert.h
  Added AV_CH_LOW_FREQUENCY_2 channel mask value.

2012-09-04 - b21b5b0 / 686a329 - lavu 51.71.100 / 51.40.0 - opt.h
  Reordered the fields in default_val in AVOption, changed which
  default_val field is used for which AVOptionType.

2012-08-30 - 98298eb / a231832 - lavc 54.54.101 / 54.26.1 - avcodec.h
  Add codec descriptor properties AV_CODEC_PROP_LOSSY and
  AV_CODEC_PROP_LOSSLESS.

2012-08-18 - lavc 54.26 - avcodec.h
  Add codec descriptors for accessing codec properties without having
  to refer to a specific decoder or encoder.

  f5f3684 / c223d79 - Add an AVCodecDescriptor struct and functions
            avcodec_descriptor_get() and avcodec_descriptor_next().
  f5f3684 / 51efed1 - Add AVCodecDescriptor.props and AV_CODEC_PROP_INTRA_ONLY.
  6c180b3 / 91e59fe - Add avcodec_descriptor_get_by_name().

2012-08-08 - f5f3684 / 987170c - lavu 51.68.100 / 51.38.0 - dict.h
  Add av_dict_count().

2012-08-07 - 7a72695 / 104e10f - lavc 54.51.100 / 54.25.0 - avcodec.h
  Rename CodecID to AVCodecID and all CODEC_ID_* to AV_CODEC_ID_*.
  To provide backwards compatibility, CodecID is now #defined as AVCodecID.
  Note that this can break user code that includes avcodec.h and uses the
  'CodecID' identifier. Such code should either #undef CodecID or stop using the
  CodecID name.

2012-08-03 - e776ee8 / 239fdf1 - lavu 51.66.101 / 51.37.1 - cpu.h
                       lsws 2.1.1   - swscale.h
  Rename AV_CPU_FLAG_MMX2  ---> AV_CPU_FLAG_MMXEXT.
  Rename SWS_CPU_CAPS_MMX2 ---> SWS_CPU_CAPS_MMXEXT.

2012-07-29 - 7c26761 / 681ed00 - lavf 54.22.100 / 54.13.0 - avformat.h
  Add AVFMT_FLAG_NOBUFFER for low latency use cases.

2012-07-10 - fbe0245 / f3e5e6f - lavu 51.65.100 / 51.37.0
  Add av_malloc_array() and av_mallocz_array()

2012-06-22 - e847f41 / d3d3a32 - lavu 51.61.100 / 51.34.0
  Add av_usleep()

2012-06-20 - 4da42eb / ae0a301 - lavu 51.60.100 / 51.33.0
  Move av_gettime() to libavutil, add libavutil/time.h

2012-06-09 - 82edf67 / 3971be0 - lavr 0.0.3
  Add a parameter to avresample_build_matrix() for Dolby/DPLII downmixing.

2012-06-12 - c7b9eab / 9baeff9 - lavfi 2.79.100 / 2.23.0 - avfilter.h
  Add AVFilterContext.nb_inputs/outputs. Deprecate
  AVFilterContext.input/output_count.

2012-06-12 - c7b9eab / 84b9fbe - lavfi 2.79.100 / 2.22.0 - avfilter.h
  Add avfilter_pad_get_type() and avfilter_pad_get_name(). Those
  should now be used instead of accessing AVFilterPad members
  directly.

2012-06-12 - 3630a07 / b0f0dfc - lavu 51.57.100 / 51.32.0 - audioconvert.h
  Add av_get_channel_layout_channel_index(), av_get_channel_name()
  and av_channel_layout_extract_channel().

2012-05-25 - 53ce990 / 154486f - lavu 51.55.100 / 51.31.0 - opt.h
  Add av_opt_set_bin()

2012-05-15 - lavfi 2.74.100 / 2.17.0
  Add support for audio filters
  61930bd / ac71230, 1cbf7fb / a2cd9be - add video/audio buffer sink in a new installed
                    header buffersink.h
  1cbf7fb / 720c6b7 - add av_buffersrc_write_frame(), deprecate
            av_vsrc_buffer_add_frame()
  61930bd / ab16504 - add avfilter_copy_buf_props()
  61930bd / 9453c9e - add extended_data to AVFilterBuffer
  61930bd / 1b8c927 - add avfilter_get_audio_buffer_ref_from_arrays()

2012-05-09 - lavu 51.53.100 / 51.30.0 - samplefmt.h
  61930bd / 142e740 - add av_samples_copy()
  61930bd / 6d7f617 - add av_samples_set_silence()

2012-05-09 - 61930bd / a5117a2 - lavc 54.21.101 / 54.13.1
  For audio formats with fixed frame size, the last frame
  no longer needs to be padded with silence, libavcodec
  will handle this internally (effectively all encoders
  behave as if they had CODEC_CAP_SMALL_LAST_FRAME set).

2012-05-07 - 653d117 / 828bd08 - lavc 54.20.100 / 54.13.0 - avcodec.h
  Add sample_rate and channel_layout fields to AVFrame.

2012-05-01 - 2330eb1 / 4010d72 - lavr 0.0.1
  Change AV_MIX_COEFF_TYPE_Q6 to AV_MIX_COEFF_TYPE_Q8.

2012-04-25 - e890b68 / 3527a73 - lavu 51.48.100 / 51.29.0 - cpu.h
  Add av_parse_cpu_flags()

2012-04-24 - 3ead79e / c8af852 - lavr 0.0.0
  Add libavresample audio conversion library

2012-04-20 - 3194ab7 / 0c0d1bc - lavu 51.47.100 / 51.28.0 - audio_fifo.h
  Add audio FIFO functions:
    av_audio_fifo_free()
    av_audio_fifo_alloc()
    av_audio_fifo_realloc()
    av_audio_fifo_write()
    av_audio_fifo_read()
    av_audio_fifo_drain()
    av_audio_fifo_reset()
    av_audio_fifo_size()
    av_audio_fifo_space()

2012-04-14 - lavfi 2.70.100 / 2.16.0 - avfiltergraph.h
  7432bcf / d7bcc71 Add avfilter_graph_parse2().

2012-04-08 - 6bfb304 / 4d693b0 - lavu 51.46.100 / 51.27.0 - samplefmt.h
  Add av_get_packed_sample_fmt() and av_get_planar_sample_fmt()

2012-03-21 - b75c67d - lavu 51.43.100
  Add bprint.h for bprint API.

2012-02-21 - 9cbf17e - lavc 54.4.100
  Add av_get_pcm_codec() function.

2012-02-16 - 560b224 - libswr 0.7.100
  Add swr_set_matrix() function.

2012-02-09 - c28e7af - lavu 51.39.100
  Add a new installed header libavutil/timestamp.h with timestamp
  utilities.

2012-02-06 - 70ffda3 - lavu 51.38.100
  Add av_parse_ratio() function to parseutils.h.

2012-02-06 - 70ffda3 - lavu 51.38.100
  Add AV_LOG_MAX_OFFSET macro to log.h.

2012-02-02 - 0eaa123 - lavu 51.37.100
  Add public timecode helpers.

2012-01-24 - 0c3577b - lavfi 2.60.100
  Add avfilter_graph_dump.

2012-03-20 - 0ebd836 / 3c90cc2 - lavfo 54.2.0
  Deprecate av_read_packet(), use av_read_frame() with
  AVFMT_FLAG_NOPARSE | AVFMT_FLAG_NOFILLIN in AVFormatContext.flags

2012-03-05 - lavc 54.10.100 / 54.8.0
  f095391 / 6699d07 Add av_get_exact_bits_per_sample()
  f095391 / 9524cf7 Add av_get_audio_frame_duration()

2012-03-04 - 2af8f2c / 44fe77b - lavc 54.8.100 / 54.7.0 - avcodec.h
  Add av_codec_is_encoder/decoder().

2012-03-01 - 1eb7f39 / 442c132 - lavc 54.5.100 / 54.3.0 - avcodec.h
  Add av_packet_shrink_side_data.

2012-02-29 - 79ae084 / dd2a4bc - lavf 54.2.100 / 54.2.0 - avformat.h
  Add AVStream.attached_pic and AV_DISPOSITION_ATTACHED_PIC,
  used for dealing with attached pictures/cover art.

2012-02-25 - 305e4b3 / c9bca80 - lavu 51.41.100 / 51.24.0 - error.h
  Add AVERROR_UNKNOWN
  NOTE: this was backported to 0.8

2012-02-20 - eadd426 / e9cda85 - lavc 54.2.100 / 54.2.0
  Add duration field to AVCodecParserContext

2012-02-20 - eadd426 / 0b42a93 - lavu 51.40.100 / 51.23.1 - mathematics.h
  Add av_rescale_q_rnd()

2012-02-08 - f2b20b7 / 38d5533 - lavu 51.38.101 / 51.22.1 - pixdesc.h
  Add PIX_FMT_PSEUDOPAL flag.

2012-02-08 - f2b20b7 / 52f82a1 - lavc 54.2.100 / 54.1.0
  Add avcodec_encode_video2() and deprecate avcodec_encode_video().

2012-02-01 - 4c677df / 316fc74 - lavc 54.1.0
  Add av_fast_padded_malloc() as alternative for av_realloc() when aligned
  memory is required. The buffer will always have FF_INPUT_BUFFER_PADDING_SIZE
  zero-padded bytes at the end.

2012-01-31 - a369a6b / dd6d3b0 - lavf 54.1.0
  Add avformat_get_riff_video_tags() and avformat_get_riff_audio_tags().
  NOTE: this was backported to 0.8

2012-01-31 - a369a6b / af08d9a - lavc 54.1.0
  Add avcodec_is_open() function.
  NOTE: this was backported to 0.8

2012-01-30 - 151ecc2 / 8b93312 - lavu 51.36.100 / 51.22.0 - intfloat.h
  Add a new installed header libavutil/intfloat.h with int/float punning
  functions.
  NOTE: this was backported to 0.8

2012-01-25 - lavf 53.31.100 / 53.22.0
  3c5fe5b / f1caf01 Allow doing av_write_frame(ctx, NULL) for flushing possible
          buffered data within a muxer. Added AVFMT_ALLOW_FLUSH for
          muxers supporting it (av_write_frame makes sure it is called
          only for muxers with this flag).

2012-01-15 - lavc 53.56.105 / 53.34.0
  New audio encoding API:
  67f5650 / b2c75b6 Add CODEC_CAP_VARIABLE_FRAME_SIZE capability for use by audio
          encoders.
  67f5650 / 5ee5fa0 Add avcodec_fill_audio_frame() as a convenience function.
  67f5650 / b2c75b6 Add avcodec_encode_audio2() and deprecate avcodec_encode_audio().
          Add AVCodec.encode2().

2012-01-12 - b18e17e / 3167dc9 - lavfi 2.59.100 / 2.15.0
  Add a new installed header -- libavfilter/version.h -- with version macros.

2011-12-08 - a502939 - lavfi 2.52.0
  Add av_buffersink_poll_frame() to buffersink.h.

2011-12-08 - 26c6fec - lavu 51.31.0
  Add av_log_format_line.

2011-12-03 - 976b095 - lavu 51.30.0
  Add AVERROR_BUG.

2011-11-24 - 573ffbb - lavu 51.28.1
  Add av_get_alt_sample_fmt() to samplefmt.h.

2011-11-03 - 96949da - lavu 51.23.0
  Add av_strcasecmp() and av_strncasecmp() to avstring.h.

2011-10-20 - b35e9e1 - lavu 51.22.0
  Add av_strtok() to avstring.h.

2012-01-03 - ad1c8dd / b73ec05 - lavu 51.34.100 / 51.21.0
  Add av_popcount64

2011-12-18 - 7c29313 / 8400b12 - lavc 53.46.1 / 53.28.1
  Deprecate AVFrame.age. The field is unused.

2011-12-12 - 8bc7fe4 / 5266045 - lavf 53.25.0 / 53.17.0
  Add avformat_close_input().
  Deprecate av_close_input_file() and av_close_input_stream().

2011-12-09 - c59b80c / b2890f5 - lavu 51.32.0 / 51.20.0 - audioconvert.h
  Expand the channel layout list.

2011-12-02 - e4de716 / 0eea212 - lavc 53.40.0 / 53.25.0
  Add nb_samples and extended_data fields to AVFrame.
  Deprecate AVCODEC_MAX_AUDIO_FRAME_SIZE.
  Deprecate avcodec_decode_audio3() in favor of avcodec_decode_audio4().
  avcodec_decode_audio4() writes output samples to an AVFrame, which allows
  audio decoders to use get_buffer().

2011-12-04 - e4de716 / 560f773 - lavc 53.40.0 / 53.24.0
  Change AVFrame.data[4]/base[4]/linesize[4]/error[4] to [8] at next major bump.
  Change AVPicture.data[4]/linesize[4] to [8] at next major bump.
  Change AVCodecContext.error[4] to [8] at next major bump.
  Add AV_NUM_DATA_POINTERS to simplify the bump transition.

2011-11-24 - lavu 51.29.0 / 51.19.0
  92afb43 / bd97b2e - add planar RGB pixel formats
  92afb43 / 6b0768e - add PIX_FMT_PLANAR and PIX_FMT_RGB pixel descriptions

2011-11-23 - 8e576d5 / bbb46f3 - lavu 51.27.0 / 51.18.0
  Add av_samples_get_buffer_size(), av_samples_fill_arrays(), and
  av_samples_alloc(), to samplefmt.h.

2011-11-23 - 8e576d5 / 8889cc4 - lavu 51.27.0 / 51.17.0
  Add planar sample formats and av_sample_fmt_is_planar() to samplefmt.h.

2011-11-19 - dbb38bc / f3a29b7 - lavc 53.36.0 / 53.21.0
  Move some AVCodecContext fields to a new private struct, AVCodecInternal,
  which is accessed from a new field, AVCodecContext.internal.
  - fields moved:
      AVCodecContext.internal_buffer       --> AVCodecInternal.buffer
      AVCodecContext.internal_buffer_count --> AVCodecInternal.buffer_count
      AVCodecContext.is_copy               --> AVCodecInternal.is_copy

2011-11-16 - 8709ba9 / 6270671 - lavu 51.26.0 / 51.16.0
  Add av_timegm()

2011-11-13 - lavf 53.21.0 / 53.15.0
  New interrupt callback API, allowing per-AVFormatContext/AVIOContext
  interrupt callbacks.
  5f268ca / 6aa0b98 Add AVIOInterruptCB struct and the interrupt_callback field to
          AVFormatContext.
  5f268ca / 1dee0ac Add avio_open2() with additional parameters. Those are
          an interrupt callback and an options AVDictionary.
          This will allow passing AVOptions to protocols after lavf
          54.0.

2011-11-06 - 13b7781 / ba04ecf - lavu 51.24.0 / 51.14.0
  Add av_strcasecmp() and av_strncasecmp() to avstring.h.

2011-11-06 - 13b7781 / 07b172f - lavu 51.24.0 / 51.13.0
  Add av_toupper()/av_tolower()

2011-11-05 - d8cab5c / b6d08f4 - lavf 53.19.0 / 53.13.0
  Add avformat_network_init()/avformat_network_deinit()

2011-10-27 - 6faf0a2 / 512557b - lavc 53.24.0 / 53.15.0
  Remove avcodec_parse_frame.
  Deprecate AVCodecContext.parse_only and CODEC_CAP_PARSE_ONLY.

2011-10-19 - d049257 / 569129a - lavf 53.17.0 / 53.10.0
  Add avformat_new_stream(). Deprecate av_new_stream().

2011-10-13 - 91eb1b1 / b631fba - lavf 53.16.0 / 53.9.0
  Add AVFMT_NO_BYTE_SEEK AVInputFormat flag.

2011-10-12 - lavu 51.21.0 / 51.12.0
  AVOptions API rewrite.

  - f884ef0 / 145f741 FF_OPT_TYPE* renamed to AV_OPT_TYPE_*
  - new setting/getting functions with slightly different semantics:
        f884ef0 / dac66da av_set_string3 -> av_opt_set
                av_set_double  -> av_opt_set_double
                av_set_q       -> av_opt_set_q
                av_set_int     -> av_opt_set_int

        f884ef0 / 41d9d51 av_get_string  -> av_opt_get
                av_get_double  -> av_opt_get_double
                av_get_q       -> av_opt_get_q
                av_get_int     -> av_opt_get_int

  - f884ef0 / 8c5dcaa trivial rename av_next_option -> av_opt_next
  - f884ef0 / 641c7af new functions - av_opt_child_next, av_opt_child_class_next
    and av_opt_find2()

2011-09-22 - a70e787 - lavu 51.17.0
  Add av_x_if_null().

2011-09-18 - 645cebb - lavc 53.16.0
  Add showall flag2

2011-09-16 - ea8de10 - lavfi 2.42.0
  Add avfilter_all_channel_layouts.

2011-09-16 - 9899037 - lavfi 2.41.0
  Rename avfilter_all_* function names to avfilter_make_all_*.

  In particular, apply the renames:
  avfilter_all_formats         -> avfilter_make_all_formats
  avfilter_all_channel_layouts -> avfilter_make_all_channel_layouts
  avfilter_all_packing_formats -> avfilter_make_all_packing_formats

2011-09-12 - 4381bdd - lavfi 2.40.0
  Change AVFilterBufferRefAudioProps.sample_rate type from uint32_t to int.

2011-09-12 - 2c03174 - lavfi 2.40.0
  Simplify signature for avfilter_get_audio_buffer(), make it
  consistent with avfilter_get_video_buffer().

2011-09-06 - 4f7dfe1 - lavfi 2.39.0
  Rename libavfilter/vsink_buffer.h to libavfilter/buffersink.h.

2011-09-06 - c4415f6 - lavfi 2.38.0
  Unify video and audio sink API.

  In particular, add av_buffersink_get_buffer_ref(), deprecate
  av_vsink_buffer_get_video_buffer_ref() and change the value for the
  opaque field passed to the abuffersink init function.

2011-09-04 - 61e2e29 - lavu 51.16.0
  Add av_asprintf().

2011-08-22 - dacd827 - lavf 53.10.0
  Add av_find_program_from_stream().

2011-08-20 - 69e2c1a - lavu 51.13.0
  Add av_get_media_type_string().

2011-09-03 - 1889c67 / fb4ca26 - lavc 53.13.0
                       lavf 53.11.0
                       lsws  2.1.0
  Add {avcodec,avformat,sws}_get_class().

2011-08-03 - 1889c67 / c11fb82 - lavu 51.15.0
  Add AV_OPT_SEARCH_FAKE_OBJ flag for av_opt_find() function.

2011-08-14 - 323b930 - lavu 51.12.0
  Add av_fifo_peek2(), deprecate av_fifo_peek().

2011-08-26 - lavu 51.14.0 / 51.9.0
  - 976a8b2 / add41de..976a8b2 / abc78a5 Do not include intfloat_readwrite.h,
    mathematics.h, rational.h, pixfmt.h, or log.h from avutil.h.

2011-08-16 - 27fbe31 / 48f9e45 - lavf 53.11.0 / 53.8.0
  Add avformat_query_codec().

2011-08-16 - 27fbe31 / bca06e7 - lavc 53.11.0
  Add avcodec_get_type().

2011-08-06 - 0cb233c / 2f63440 - lavf 53.7.0
  Add error_recognition to AVFormatContext.

2011-08-02 - 1d186e9 / 9d39cbf - lavc 53.9.1
  Add AV_PKT_FLAG_CORRUPT AVPacket flag.

2011-07-16 - b57df29 - lavfi 2.27.0
  Add audio packing negotiation fields and helper functions.

  In particular, add AVFilterPacking enum, planar, in_packings and
  out_packings fields to AVFilterLink, and the functions:
  avfilter_set_common_packing_formats()
  avfilter_all_packing_formats()

2011-07-10 - 3602ad7 / a67c061 - lavf 53.6.0
  Add avformat_find_stream_info(), deprecate av_find_stream_info().
  NOTE: this was backported to 0.7

2011-07-10 - 3602ad7 / 0b950fe - lavc 53.8.0
  Add avcodec_open2(), deprecate avcodec_open().
  NOTE: this was backported to 0.7

  Add avcodec_alloc_context3. Deprecate avcodec_alloc_context() and
  avcodec_alloc_context2().

2011-07-01 - b442ca6 - lavf 53.5.0 - avformat.h
  Add function av_get_output_timestamp().

2011-06-28 - 5129336 - lavu 51.11.0 - avutil.h
  Define the AV_PICTURE_TYPE_NONE value in AVPictureType enum.

2011-06-19 - fd2c0a5 - lavfi 2.23.0 - avfilter.h
  Add layout negotiation fields and helper functions.

  In particular, add in_chlayouts and out_chlayouts to AVFilterLink,
  and the functions:
  avfilter_set_common_sample_formats()
  avfilter_set_common_channel_layouts()
  avfilter_all_channel_layouts()

2011-06-19 - 527ca39 - lavfi 2.22.0 - AVFilterFormats
  Change type of AVFilterFormats.formats from int * to int64_t *,
  and update formats handling API accordingly.

  avfilter_make_format_list() still takes a int32_t array and converts
  it to int64_t. A new function, avfilter_make_format64_list(), that
  takes int64_t arrays has been added.

2011-06-19 - 44f669e - lavfi 2.21.0 - vsink_buffer.h
  Add video sink buffer and vsink_buffer.h public header.

2011-06-12 - 9fdf772 - lavfi 2.18.0 - avcodec.h
  Add avfilter_get_video_buffer_ref_from_frame() function in
  libavfilter/avcodec.h.

2011-06-12 - c535494 - lavfi 2.17.0 - avfiltergraph.h
  Add avfilter_inout_alloc() and avfilter_inout_free() functions.

2011-06-12 - 6119b23 - lavfi 2.16.0 - avfilter_graph_parse()
  Change avfilter_graph_parse() signature.

2011-06-23 - 686959e / 67e9ae1 - lavu 51.10.0 / 51.8.0 - attributes.h
  Add av_printf_format().

2011-06-16 - 2905e3f / 05e84c9, 2905e3f / 25de595 - lavf 53.4.0 / 53.2.0 - avformat.h
  Add avformat_open_input and avformat_write_header().
  Deprecate av_open_input_stream, av_open_input_file,
  AVFormatParameters and av_write_header.

2011-06-16 - 2905e3f / 7e83e1c, 2905e3f / dc59ec5 - lavu 51.9.0 / 51.7.0 - opt.h
  Add av_opt_set_dict() and av_opt_find().
  Deprecate av_find_opt().
  Add AV_DICT_APPEND flag.

2011-06-10 - 45fb647 / cb7c11c - lavu 51.6.0 - opt.h
  Add av_opt_flag_is_set().

2011-06-10 - c381960 - lavfi 2.15.0 - avfilter_get_audio_buffer_ref_from_arrays
  Add avfilter_get_audio_buffer_ref_from_arrays() to avfilter.h.

2011-06-09 - f9ecb84 / d9f80ea - lavu 51.8.0 - AVMetadata
  Move AVMetadata from lavf to lavu and rename it to
  AVDictionary -- new installed header dict.h.
  All av_metadata_* functions renamed to av_dict_*.

2011-06-07 - d552f61 / a6703fa - lavu 51.8.0 - av_get_bytes_per_sample()
  Add av_get_bytes_per_sample() in libavutil/samplefmt.h.
  Deprecate av_get_bits_per_sample_fmt().

2011-06-05 - f956924 / b39b062 - lavu 51.8.0 - opt.h
  Add av_opt_free convenience function.

2011-06-06 - 95a0242 - lavfi 2.14.0 - AVFilterBufferRefAudioProps
  Remove AVFilterBufferRefAudioProps.size, and use nb_samples in
  avfilter_get_audio_buffer() and avfilter_default_get_audio_buffer() in
  place of size.

2011-06-06 - 0bc2cca - lavu 51.6.0 - av_samples_alloc()
  Switch nb_channels and nb_samples parameters order in
  av_samples_alloc().

2011-06-06 - e1c7414 - lavu 51.5.0 - av_samples_*
  Change the data layout created by av_samples_fill_arrays() and
  av_samples_alloc().

2011-06-06 - 27bcf55 - lavfi 2.13.0 - vsrc_buffer.h
  Make av_vsrc_buffer_add_video_buffer_ref() accepts an additional
  flags parameter in input.

2011-06-03 - e977ca2 - lavfi 2.12.0 - avfilter_link_free()
  Add avfilter_link_free() function.

2011-06-02 - 5ad38d9 - lavu 51.4.0 - av_force_cpu_flags()
  Add av_cpu_flags() in libavutil/cpu.h.

2011-05-28 - e71f260 - lavu 51.3.0 - pixdesc.h
  Add av_get_pix_fmt_name() in libavutil/pixdesc.h, and deprecate
  avcodec_get_pix_fmt_name() in libavcodec/avcodec.h in its favor.

2011-05-25 - 39e4206 / 30315a8 - lavf 53.3.0 - avformat.h
  Add fps_probe_size to AVFormatContext.

2011-05-22 - 5ecdfd0 - lavf 53.2.0 - avformat.h
  Introduce avformat_alloc_output_context2() and deprecate
  avformat_alloc_output_context().

2011-05-22 - 83db719 - lavfi 2.10.0 - vsrc_buffer.h
  Make libavfilter/vsrc_buffer.h public.

2011-05-19 - c000a9f - lavfi 2.8.0 - avcodec.h
  Add av_vsrc_buffer_add_frame() to libavfilter/avcodec.h.

2011-05-14 - 9fdf772 - lavfi 2.6.0 - avcodec.h
  Add avfilter_get_video_buffer_ref_from_frame() to libavfilter/avcodec.h.

2011-05-18 - 75a37b5 / 64150ff - lavc 53.7.0 - AVCodecContext.request_sample_fmt
  Add request_sample_fmt field to AVCodecContext.

2011-05-10 - 59eb12f / 188dea1 - lavc 53.6.0 - avcodec.h
  Deprecate AVLPCType and the following fields in
  AVCodecContext: lpc_coeff_precision, prediction_order_method,
  min_partition_order, max_partition_order, lpc_type, lpc_passes.
  Corresponding FLAC encoder options should be used instead.

2011-05-07 - 9fdf772 - lavfi 2.5.0 - avcodec.h
  Add libavfilter/avcodec.h header and avfilter_copy_frame_props()
  function.

2011-05-07 - 18ded93 - lavc 53.5.0 - AVFrame
  Add format field to AVFrame.

2011-05-07 - 22333a6 - lavc 53.4.0 - AVFrame
  Add width and height fields to AVFrame.

2011-05-01 - 35fe66a - lavfi 2.4.0 - avfilter.h
  Rename AVFilterBufferRefVideoProps.pixel_aspect to
  sample_aspect_ratio.

2011-05-01 - 77e9dee - lavc 53.3.0 - AVFrame
  Add a sample_aspect_ratio field to AVFrame.

2011-05-01 - 1ba5727 - lavc 53.2.0 - AVFrame
  Add a pkt_pos field to AVFrame.

2011-04-29 - 35ceaa7 - lavu 51.2.0 - mem.h
  Add av_dynarray_add function for adding
  an element to a dynamic array.

2011-04-26 - d7e5aeb / bebe72f - lavu 51.1.0 - avutil.h
  Add AVPictureType enum and av_get_picture_type_char(), deprecate
  FF_*_TYPE defines and av_get_pict_type_char() defined in
  libavcodec/avcodec.h.

2011-04-26 - d7e5aeb / 10d3940 - lavfi 2.3.0 - avfilter.h
  Add pict_type and key_frame fields to AVFilterBufferRefVideo.

2011-04-26 - d7e5aeb / 7a11c82 - lavfi 2.2.0 - vsrc_buffer
  Add sample_aspect_ratio fields to vsrc_buffer arguments

2011-04-21 - 8772156 / 94f7451 - lavc 53.1.0 - avcodec.h
  Add CODEC_CAP_SLICE_THREADS for codecs supporting sliced threading.

2011-04-15 - lavc 52.120.0 - avcodec.h
  AVPacket structure got additional members for passing side information:
    c407984 / 4de339e introduce side information for AVPacket
    c407984 / 2d8591c make containers pass palette change in AVPacket

2011-04-12 - lavf 52.107.0 - avio.h
  Avio cleanup, part II - deprecate the entire URLContext API:
    c55780d / 175389c add avio_check as a replacement for url_exist
    9891004 / ff1ec0c add avio_pause and avio_seek_time as replacements
            for _av_url_read_fseek/fpause
    d4d0932 / cdc6a87 deprecate av_protocol_next(), avio_enum_protocols
            should be used instead.
    c88caa5 / 80c6e23 rename url_set_interrupt_cb->avio_set_interrupt_cb.
    c88caa5 / f87b1b3 rename open flags: URL_* -> AVIO_*
    d4d0932 / f8270bb add avio_enum_protocols.
    d4d0932 / 5593f03 deprecate URLProtocol.
    d4d0932 / c486dad deprecate URLContext.
    d4d0932 / 026e175 deprecate the typedef for URLInterruptCB
    c88caa5 / 8e76a19 deprecate av_register_protocol2.
    11d7841 / b840484 deprecate URL_PROTOCOL_FLAG_NESTED_SCHEME
    11d7841 / 1305d93 deprecate av_url_read_seek
    11d7841 / fa104e1 deprecate av_url_read_pause
    434f248 / 727c7aa deprecate url_get_filename().
    434f248 / 5958df3 deprecate url_max_packet_size().
    434f248 / 1869ea0 deprecate url_get_file_handle().
    434f248 / 32a97d4 deprecate url_filesize().
    434f248 / e52a914 deprecate url_close().
    434f248 / 58a48c6 deprecate url_seek().
    434f248 / 925e908 deprecate url_write().
    434f248 / dce3756 deprecate url_read_complete().
    434f248 / bc371ac deprecate url_read().
    434f248 / 0589da0 deprecate url_open().
    434f248 / 62eaaea deprecate url_connect.
    434f248 / 5652bb9 deprecate url_alloc.
    434f248 / 333e894 deprecate url_open_protocol
    434f248 / e230705 deprecate url_poll and URLPollEntry

2011-04-08 - lavf 52.106.0 - avformat.h
  Minor avformat.h cleanup:
    d4d0932 / a9bf9d8 deprecate av_guess_image2_codec
    d4d0932 / c3675df rename avf_sdp_create->av_sdp_create

2011-04-03 - lavf 52.105.0 - avio.h
  Large-scale renaming/deprecating of AVIOContext-related functions:
    2cae980 / 724f6a0 deprecate url_fdopen
    2cae980 / 403ee83 deprecate url_open_dyn_packet_buf
    2cae980 / 6dc7d80 rename url_close_dyn_buf       -> avio_close_dyn_buf
    2cae980 / b92c545 rename url_open_dyn_buf        -> avio_open_dyn_buf
    2cae980 / 8978fed introduce an AVIOContext.seekable field as a replacement for
            AVIOContext.is_streamed and url_is_streamed()
    1caa412 / b64030f deprecate get_checksum()
    1caa412 / 4c4427a deprecate init_checksum()
    2fd41c9 / 4ec153b deprecate udp_set_remote_url/get_local_port
    4fa0e24 / 933e90a deprecate av_url_read_fseek/fpause
    4fa0e24 / 8d9769a deprecate url_fileno
    0fecf26 / b7f2fdd rename put_flush_packet -> avio_flush
    0fecf26 / 35f1023 deprecate url_close_buf
    0fecf26 / 83fddae deprecate url_open_buf
    0fecf26 / d9d86e0 rename url_fprintf -> avio_printf
    0fecf26 / 59f65d9 deprecate url_setbufsize
    6947b0c / 3e68b3b deprecate url_ferror
    e8bb2e2 deprecate url_fget_max_packet_size
    76aa876 rename url_fsize -> avio_size
    e519753 deprecate url_fgetc
    655e45e deprecate url_fgets
    a2704c9 rename url_ftell -> avio_tell
    e16ead0 deprecate get_strz() in favor of avio_get_str
    0300db8,2af07d3 rename url_fskip -> avio_skip
    6b4aa5d rename url_fseek -> avio_seek
    61840b4 deprecate put_tag
    22a3212 rename url_fopen/fclose -> avio_open/close.
    0ac8e2b deprecate put_nbyte
    77eb550 rename put_byte          -> avio_w8
                   put_[b/l]e<type>  -> avio_w[b/l]<type>
                   put_buffer        -> avio_write
    b7effd4 rename get_byte          -> avio_r8,
                   get_[b/l]e<type>  -> avio_r[b/l]<type>
                   get_buffer        -> avio_read
    b3db9ce deprecate get_partial_buffer
    8d9ac96 rename av_alloc_put_byte -> avio_alloc_context

2011-03-25 - 27ef7b1 / 34b47d7 - lavc 52.115.0 - AVCodecContext.audio_service_type
  Add audio_service_type field to AVCodecContext.

2011-03-17 - e309fdc - lavu 50.40.0 - pixfmt.h
  Add PIX_FMT_BGR48LE and PIX_FMT_BGR48BE pixel formats

2011-03-02 - 863c471 - lavf  52.103.0 - av_pkt_dump2, av_pkt_dump_log2
  Add new functions av_pkt_dump2, av_pkt_dump_log2 that uses the
  source stream timebase for outputting timestamps. Deprecate
  av_pkt_dump and av_pkt_dump_log.

2011-02-20 - e731b8d - lavf  52.102.0 - avio.h
  * e731b8d - rename init_put_byte() to ffio_init_context(), deprecating the
              original, and move it to a private header so it is no longer
              part of our public API. Instead, use av_alloc_put_byte().
  * ae628ec - rename ByteIOContext to AVIOContext.

2011-02-16 - 09d171b - lavf  52.101.0 - avformat.h
                       lavu  52.39.0  - parseutils.h
  * 610219a - Add av_ prefix to dump_format().
  * f6c7375 - Replace parse_date() in lavf with av_parse_time() in lavu.
  * ab0287f - Move find_info_tag from lavf to lavu and add av_prefix to it.

2011-02-15 - lavu 52.38.0 - merge libavcore
  libavcore is merged back completely into libavutil

2011-02-10 - 55bad0c - lavc 52.113.0 - vbv_delay
  Add vbv_delay field to AVCodecContext

2011-02-14 - 24a83bd - lavf 52.100.0 - AV_DISPOSITION_CLEAN_EFFECTS
  Add AV_DISPOSITION_CLEAN_EFFECTS disposition flag.

2011-02-14 - 910b5b8 - lavfi 1.76.0 - AVFilterLink sample_aspect_ratio
  Add sample_aspect_ratio field to AVFilterLink.

2011-02-10 - 12c14cd - lavf 52.99.0 - AVStream.disposition
  Add AV_DISPOSITION_HEARING_IMPAIRED and AV_DISPOSITION_VISUAL_IMPAIRED.

2011-02-09 - c0b102c - lavc 52.112.0 - avcodec_thread_init()
  Deprecate avcodec_thread_init()/avcodec_thread_free() use; instead
  set thread_count before calling avcodec_open.

2011-02-09 - 37b00b4 - lavc 52.111.0 - threading API
  Add CODEC_CAP_FRAME_THREADS with new restrictions on get_buffer()/
  release_buffer()/draw_horiz_band() callbacks for appropriate codecs.
  Add thread_type and active_thread_type fields to AVCodecContext.

2011-02-08 - 3940caa - lavf 52.98.0 - av_probe_input_buffer
  Add av_probe_input_buffer() to avformat.h for probing format from a
  ByteIOContext.

2011-02-06 - fe174fc - lavf 52.97.0 - avio.h
  Add flag for non-blocking protocols: URL_FLAG_NONBLOCK

2011-02-04 - f124b08 - lavf 52.96.0 - avformat_free_context()
  Add avformat_free_context() in avformat.h.

2011-02-03 - f5b82f4 - lavc 52.109.0 - add CODEC_ID_PRORES
  Add CODEC_ID_PRORES to avcodec.h.

2011-02-03 - fe9a3fb - lavc 52.109.0 - H.264 profile defines
  Add defines for H.264 * Constrained Baseline and Intra profiles

2011-02-02 - lavf 52.95.0
  * 50196a9 - add a new installed header version.h.
  * 4efd5cf, dccbd97, 93b78d1 - add several variants of public
    avio_{put,get}_str* functions.  Deprecate corresponding semi-public
    {put,get}_str*.

2011-02-02 - dfd2a00 - lavu 50.37.0 - log.h
  Make av_dlog public.

2011-01-31 - 7b3ea55 - lavfi 1.76.0 - vsrc_buffer
  Add sample_aspect_ratio fields to vsrc_buffer arguments

2011-01-31 - 910b5b8 - lavfi 1.75.0 - AVFilterLink sample_aspect_ratio
  Add sample_aspect_ratio field to AVFilterLink.

2011-01-15 - a242ac3 - lavfi 1.74.0 - AVFilterBufferRefAudioProps
  Rename AVFilterBufferRefAudioProps.samples_nb to nb_samples.

2011-01-14 - 7f88a5b - lavf 52.93.0 - av_metadata_copy()
  Add av_metadata_copy() in avformat.h.

2011-01-07 - 81c623f - lavc 52.107.0 - deprecate reordered_opaque
  Deprecate reordered_opaque in favor of pkt_pts/dts.

2011-01-07 - 1919fea - lavc 52.106.0 - pkt_dts
  Add pkt_dts to AVFrame, this will in the future allow multithreading decoders
  to not mess up dts.

2011-01-07 - 393cbb9 - lavc 52.105.0 - pkt_pts
  Add pkt_pts to AVFrame.

2011-01-07 - 060ec0a - lavc 52.104.0 - av_get_profile_name()
  Add av_get_profile_name to libavcodec/avcodec.h.

2010-12-27 - 0ccabee - lavfi 1.71.0 - AV_PERM_NEG_LINESIZES
  Add AV_PERM_NEG_LINESIZES in avfilter.h.

2010-12-27 - 9128ae0 - lavf 52.91.0 - av_find_best_stream()
  Add av_find_best_stream to libavformat/avformat.h.

2010-12-27 - 107a7e3 - lavf 52.90.0
  Add AVFMT_NOSTREAMS flag for formats with no streams,
  like e.g. text metadata.

2010-12-22 - 0328b9e - lavu 50.36.0 - file.h
  Add functions av_file_map() and av_file_unmap() in file.h.

2010-12-19 - 0bc55f5 - lavu 50.35.0 - error.h
  Add "not found" error codes:
  AVERROR_DEMUXER_NOT_FOUND
  AVERROR_MUXER_NOT_FOUND
  AVERROR_DECODER_NOT_FOUND
  AVERROR_ENCODER_NOT_FOUND
  AVERROR_PROTOCOL_NOT_FOUND
  AVERROR_FILTER_NOT_FOUND
  AVERROR_BSF_NOT_FOUND
  AVERROR_STREAM_NOT_FOUND

2010-12-09 - c61cdd0 - lavcore 0.16.0 - avcore.h
  Move AV_NOPTS_VALUE, AV_TIME_BASE, AV_TIME_BASE_Q symbols from
  avcodec.h to avcore.h.

2010-12-04 - 16cfc96 - lavc 52.98.0 - CODEC_CAP_NEG_LINESIZES
  Add CODEC_CAP_NEG_LINESIZES codec capability flag in avcodec.h.

2010-12-04 - bb4afa1 - lavu 50.34.0 - av_get_pix_fmt_string()
  Deprecate avcodec_pix_fmt_string() in favor of
  pixdesc.h/av_get_pix_fmt_string().

2010-12-04 - 4da12e3 - lavcore 0.15.0 - av_image_alloc()
  Add av_image_alloc() to libavcore/imgutils.h.

2010-12-02 - 037be76 - lavfi 1.67.0 - avfilter_graph_create_filter()
  Add function avfilter_graph_create_filter() in avfiltergraph.h.

2010-11-25 - 4723bc2 - lavfi 1.65.0 - avfilter_get_video_buffer_ref_from_arrays()
  Add function avfilter_get_video_buffer_ref_from_arrays() in
  avfilter.h.

2010-11-21 - 176a615 - lavcore 0.14.0 - audioconvert.h
  Add a public audio channel API in audioconvert.h, and deprecate the
  corresponding functions in libavcodec:
  avcodec_get_channel_name()
  avcodec_get_channel_layout()
  avcodec_get_channel_layout_string()
  avcodec_channel_layout_num_channels()
  and the CH_* macros defined in libavcodec/avcodec.h.

2010-11-21 - 6bfc268 - lavf 52.85.0 - avformat.h
  Add av_append_packet().

2010-11-21 - a08d918 - lavc 52.97.0 - avcodec.h
  Add av_grow_packet().

2010-11-17 - 0985e1a - lavcore 0.13.0 - parseutils.h
  Add av_parse_color() declared in libavcore/parseutils.h.

2010-11-13 - cb2c971 - lavc 52.95.0 - AVCodecContext
  Add AVCodecContext.subtitle_header and AVCodecContext.subtitle_header_size
  fields.

2010-11-13 - 5aaea02 - lavfi 1.62.0 - avfiltergraph.h
  Make avfiltergraph.h public.

2010-11-13 - 4fcbb2a - lavfi 1.61.0 - avfiltergraph.h
  Remove declarations from avfiltergraph.h for the functions:
  avfilter_graph_check_validity()
  avfilter_graph_config_links()
  avfilter_graph_config_formats()
  which are now internal.
  Use avfilter_graph_config() instead.

2010-11-08 - d2af720 - lavu 50.33.0 - eval.h
  Deprecate functions:
  av_parse_and_eval_expr(),
  av_parse_expr(),
  av_eval_expr(),
  av_free_expr(),
  in favor of the functions:
  av_expr_parse_and_eval(),
  av_expr_parse(),
  av_expr_eval(),
  av_expr_free().

2010-11-08 - 24de0ed - lavfi 1.59.0 - avfilter_free()
  Rename avfilter_destroy() to avfilter_free().
  This change breaks libavfilter API/ABI.

2010-11-07 - 1e80a0e - lavfi 1.58.0 - avfiltergraph.h
  Remove graphparser.h header, move AVFilterInOut and
  avfilter_graph_parse() declarations to libavfilter/avfiltergraph.h.

2010-11-07 - 7313132 - lavfi 1.57.0 - AVFilterInOut
  Rename field AVFilterInOut.filter to AVFilterInOut.filter_ctx.
  This change breaks libavfilter API.

2010-11-04 - 97dd1e4 - lavfi 1.56.0 - avfilter_graph_free()
  Rename avfilter_graph_destroy() to avfilter_graph_free().
  This change breaks libavfilter API/ABI.

2010-11-04 - e15aeea - lavfi 1.55.0 - avfilter_graph_alloc()
  Add avfilter_graph_alloc() to libavfilter/avfiltergraph.h.

2010-11-02 - 6f84cd1 - lavcore 0.12.0 - av_get_bits_per_sample_fmt()
  Add av_get_bits_per_sample_fmt() to libavcore/samplefmt.h and
  deprecate av_get_bits_per_sample_format().

2010-11-02 - d63e456 - lavcore 0.11.0 - samplefmt.h
  Add sample format functions in libavcore/samplefmt.h:
  av_get_sample_fmt_name(),
  av_get_sample_fmt(),
  av_get_sample_fmt_string(),
  and deprecate the corresponding libavcodec/audioconvert.h functions:
  avcodec_get_sample_fmt_name(),
  avcodec_get_sample_fmt(),
  avcodec_sample_fmt_string().

2010-11-02 - 262d1c5 - lavcore 0.10.0 - samplefmt.h
  Define enum AVSampleFormat in libavcore/samplefmt.h, deprecate enum
  SampleFormat.

2010-10-16 - 2a24df9 - lavfi 1.52.0 - avfilter_graph_config()
  Add the function avfilter_graph_config() in avfiltergraph.h.

2010-10-15 - 03700d3 - lavf 52.83.0 - metadata API
  Change demuxers to export metadata in generic format and
  muxers to accept generic format. Deprecate the public
  conversion API.

2010-10-10 - 867ae7a - lavfi 1.49.0 - AVFilterLink.time_base
  Add time_base field to AVFilterLink.

2010-09-27 - c85eef4 - lavu 50.31.0 - av_set_options_string()
  Move av_set_options_string() from libavfilter/parseutils.h to
  libavutil/opt.h.

2010-09-27 - acc0490 - lavfi 1.47.0 - AVFilterLink
  Make the AVFilterLink fields srcpad and dstpad store the pointers to
  the source and destination pads, rather than their indexes.

2010-09-27 - 372e288 - lavu 50.30.0 - av_get_token()
  Move av_get_token() from libavfilter/parseutils.h to
  libavutil/avstring.h.

2010-09-26 - 635d4ae - lsws 0.12.0 - swscale.h
  Add the functions sws_alloc_context() and sws_init_context().

2010-09-26 - 6ed0404 - lavu 50.29.0 - opt.h
  Move libavcodec/opt.h to libavutil/opt.h.

2010-09-24 - 1c1c80f - lavu 50.28.0 - av_log_set_flags()
  Default of av_log() changed due to many problems to the old no repeat
  detection. Read the docs of AV_LOG_SKIP_REPEATED in log.h before
  enabling it for your app!.

2010-09-24 - f66eb58 - lavc 52.90.0 - av_opt_show2()
  Deprecate av_opt_show() in favor or av_opt_show2().

2010-09-14 - bc6f0af - lavu 50.27.0 - av_popcount()
  Add av_popcount() to libavutil/common.h.

2010-09-08 - c6c98d0 - lavu 50.26.0 - av_get_cpu_flags()
  Add av_get_cpu_flags().

2010-09-07 - 34017fd - lavcore 0.9.0 - av_image_copy()
  Add av_image_copy().

2010-09-07 - 9686abb - lavcore 0.8.0 - av_image_copy_plane()
  Add av_image_copy_plane().

2010-09-07 - 9b7269e - lavcore 0.7.0 - imgutils.h
  Adopt hierarchical scheme for the imgutils.h function names,
  deprecate the old names.

2010-09-04 - 7160bb7 - lavu 50.25.0 - AV_CPU_FLAG_*
  Deprecate the FF_MM_* flags defined in libavcodec/avcodec.h in favor
  of the AV_CPU_FLAG_* flags defined in libavutil/cpu.h.

2010-08-26 - 5da19b5 - lavc 52.87.0 - avcodec_get_channel_layout()
  Add avcodec_get_channel_layout() in audioconvert.h.

2010-08-20 - e344336 - lavcore 0.6.0 - av_fill_image_max_pixsteps()
  Rename av_fill_image_max_pixstep() to av_fill_image_max_pixsteps().

2010-08-18 - a6ddf8b - lavcore 0.5.0 - av_fill_image_max_pixstep()
  Add av_fill_image_max_pixstep() in imgutils.h.

2010-08-17 - 4f2d2e4 - lavu 50.24.0 - AV_NE()
  Add the AV_NE macro.

2010-08-17 - ad2c950 - lavfi 1.36.0 - audio framework
  Implement AVFilterBufferRefAudioProps struct for audio properties,
  get_audio_buffer(), filter_samples() functions and related changes.

2010-08-12 - 81c1eca - lavcore 0.4.0 - av_get_image_linesize()
  Add av_get_image_linesize() in imgutils.h.

2010-08-11 - c1db7bf - lavfi 1.34.0 - AVFilterBufferRef
  Resize data and linesize arrays in AVFilterBufferRef to 8.

  This change breaks libavfilter API/ABI.

2010-08-11 - 9f08d80 - lavc 52.85.0 - av_picture_data_copy()
  Add av_picture_data_copy in avcodec.h.

2010-08-11 - 84c0386 - lavfi 1.33.0 - avfilter_open()
  Change avfilter_open() signature:
  AVFilterContext *avfilter_open(AVFilter *filter, const char *inst_name) ->
  int avfilter_open(AVFilterContext **filter_ctx, AVFilter *filter, const char *inst_name);

  This change breaks libavfilter API/ABI.

2010-08-11 - cc80caf - lavfi 1.32.0 - AVFilterBufferRef
  Add a type field to AVFilterBufferRef, and move video specific
  properties to AVFilterBufferRefVideoProps.

  This change breaks libavfilter API/ABI.

2010-08-07 - 5d4890d - lavfi 1.31.0 - AVFilterLink
  Rename AVFilterLink fields:
  AVFilterLink.srcpic    ->  AVFilterLink.src_buf
  AVFilterLink.cur_pic   ->  AVFilterLink.cur_buf
  AVFilterLink.outpic    ->  AVFilterLink.out_buf

2010-08-07 - 7fce481 - lavfi 1.30.0
  Rename functions and fields:
  avfilter_(un)ref_pic       -> avfilter_(un)ref_buffer
  avfilter_copy_picref_props -> avfilter_copy_buffer_ref_props
  AVFilterBufferRef.pic      -> AVFilterBufferRef.buffer

2010-08-07 - ecc8dad - lavfi 1.29.0 - AVFilterBufferRef
  Rename AVFilterPicRef to AVFilterBufferRef.

2010-08-07 - d54e094 - lavfi 1.28.0 - AVFilterBuffer
  Move format field from AVFilterBuffer to AVFilterPicRef.

2010-08-06 - bf176f5 - lavcore 0.3.0 - av_check_image_size()
  Deprecate avcodec_check_dimensions() in favor of the function
  av_check_image_size() defined in libavcore/imgutils.h.

2010-07-30 - 56b5e9d - lavfi 1.27.0 - AVFilterBuffer
  Increase size of the arrays AVFilterBuffer.data and
  AVFilterBuffer.linesize from 4 to 8.

  This change breaks libavfilter ABI.

2010-07-29 - e7bd48a - lavcore 0.2.0 - imgutils.h
  Add functions av_fill_image_linesizes() and
  av_fill_image_pointers(), declared in libavcore/imgutils.h.

2010-07-27 - 126b638 - lavcore 0.1.0 - parseutils.h
  Deprecate av_parse_video_frame_size() and av_parse_video_frame_rate()
  defined in libavcodec in favor of the newly added functions
  av_parse_video_size() and av_parse_video_rate() declared in
  libavcore/parseutils.h.

2010-07-23 - 4485247 - lavu 50.23.0 - mathematics.h
  Add the M_PHI constant definition.

2010-07-22 - bdab614 - lavfi 1.26.0 - media format generalization
  Add a type field to AVFilterLink.

  Change the field types:
  enum PixelFormat format   -> int format   in AVFilterBuffer
  enum PixelFormat *formats -> int *formats in AVFilterFormats
  enum PixelFormat *format  -> int format   in AVFilterLink

  Change the function signatures:
  AVFilterFormats *avfilter_make_format_list(const enum PixelFormat *pix_fmts); ->
  AVFilterFormats *avfilter_make_format_list(const int *fmts);

  int avfilter_add_colorspace(AVFilterFormats **avff, enum PixelFormat pix_fmt); ->
  int avfilter_add_format    (AVFilterFormats **avff, int fmt);

  AVFilterFormats *avfilter_all_colorspaces(void); ->
  AVFilterFormats *avfilter_all_formats    (enum AVMediaType type);

  This change breaks libavfilter API/ABI.

2010-07-21 - aac6ca6 - lavcore 0.0.0
  Add libavcore.

2010-07-17 - b5c582f - lavfi 1.25.0 - AVFilterBuffer
  Remove w and h fields from AVFilterBuffer.

2010-07-17 - f0d77b2 - lavfi 1.24.0 - AVFilterBuffer
  Rename AVFilterPic to AVFilterBuffer.

2010-07-17 - 57fe80f - lavf 52.74.0 - url_fskip()
  Make url_fskip() return an int error code instead of void.

2010-07-11 - 23940f1 - lavc 52.83.0
  Add AVCodecContext.lpc_type and AVCodecContext.lpc_passes fields.
  Add AVLPCType enum.
  Deprecate AVCodecContext.use_lpc.

2010-07-11 - e1d7c88 - lavc 52.82.0 - avsubtitle_free()
  Add a function for free the contents of a AVSubtitle generated by
  avcodec_decode_subtitle.

2010-07-11 - b91d08f - lavu 50.22.0 - bswap.h and intreadwrite.h
  Make the bswap.h and intreadwrite.h API public.

2010-07-08 - ce1cd1c - lavu 50.21.0 - pixdesc.h
  Rename read/write_line() to av_read/write_image_line().

2010-07-07 - 4d508e4 - lavfi 1.21.0 - avfilter_copy_picref_props()
  Add avfilter_copy_picref_props().

2010-07-03 - 2d525ef - lavc 52.79.0
  Add FF_COMPLIANCE_UNOFFICIAL and change all instances of
  FF_COMPLIANCE_INOFFICIAL to use FF_COMPLIANCE_UNOFFICIAL.

2010-07-02 - 89eec74 - lavu 50.20.0 - lfg.h
  Export av_lfg_init(), av_lfg_get(), av_mlfg_get(), and av_bmg_get() through
  lfg.h.

2010-06-28 - a52e2c3 - lavfi 1.20.1 - av_parse_color()
  Extend av_parse_color() syntax, make it accept an alpha value specifier and
  set the alpha value to 255 by default.

2010-06-22 - 735cf6b - lavf 52.71.0 - URLProtocol.priv_data_size, priv_data_class
  Add priv_data_size and priv_data_class to URLProtocol.

2010-06-22 - ffbb289 - lavf 52.70.0 - url_alloc(), url_connect()
  Add url_alloc() and url_connect().

2010-06-22 - 9b07a2d - lavf 52.69.0 - av_register_protocol2()
  Add av_register_protocol2(), deprecating av_register_protocol().

2010-06-09 - 65db058 - lavu 50.19.0 - av_compare_mod()
  Add av_compare_mod() to libavutil/mathematics.h.

2010-06-05 - 0b99215 - lavu 50.18.0 - eval API
  Make the eval API public.

2010-06-04 - 31878fc - lavu 50.17.0 - AV_BASE64_SIZE
  Add AV_BASE64_SIZE() macro.

2010-06-02 - 7e566bb - lavc 52.73.0 - av_get_codec_tag_string()
  Add av_get_codec_tag_string().

2010-06-01 - 2b99142 - lsws 0.11.0 - convertPalette API
  Add sws_convertPalette8ToPacked32() and sws_convertPalette8ToPacked24().

2010-05-26 - 93ebfee - lavc 52.72.0 - CODEC_CAP_EXPERIMENTAL
  Add CODEC_CAP_EXPERIMENTAL flag.
  NOTE: this was backported to 0.6

2010-05-23 - 9977863 - lavu 50.16.0 - av_get_random_seed()
  Add av_get_random_seed().

2010-05-18 - 796ac23 - lavf 52.63.0 - AVFMT_FLAG_RTP_HINT
  Add AVFMT_FLAG_RTP_HINT as possible value for AVFormatContext.flags.
  NOTE: this was backported to 0.6

2010-05-09 - b6bc205 - lavfi 1.20.0 - AVFilterPicRef
  Add interlaced and top_field_first fields to AVFilterPicRef.

------------------------------8<-------------------------------------
                   0.6 branch was cut here
----------------------------->8--------------------------------------

2010-05-01 - 8e2ee18 - lavf 52.62.0 - probe function
  Add av_probe_input_format2 to API, it allows ignoring probe
  results below given score and returns the actual probe score.

2010-04-01 - 3dd6180 - lavf 52.61.0 - metadata API
  Add a flag for av_metadata_set2() to disable overwriting of
  existing tags.

2010-04-01 - 0fb49b5 - lavc 52.66.0
  Add avcodec_get_edge_width().

2010-03-31 - d103218 - lavc 52.65.0
  Add avcodec_copy_context().

2010-03-31 - 1a70d12 - lavf 52.60.0 - av_match_ext()
  Make av_match_ext() public.

2010-03-31 - 1149150 - lavu 50.14.0 - AVMediaType
  Move AVMediaType enum from libavcodec to libavutil.

2010-03-31 - 72415b2 - lavc 52.64.0 - AVMediaType
  Define AVMediaType enum, and use it instead of enum CodecType, which
  is deprecated and will be dropped at the next major bump.

2010-03-25 - 8795823 - lavu 50.13.0 - av_strerror()
  Implement av_strerror().

2010-03-23 - e1484eb - lavc 52.60.0 - av_dct_init()
  Support DCT-I and DST-I.

2010-03-15 - b8819c8 - lavf 52.56.0 - AVFormatContext.start_time_realtime
  Add AVFormatContext.start_time_realtime field.

2010-03-13 - 5bb5c1d - lavfi 1.18.0 - AVFilterPicRef.pos
  Add AVFilterPicRef.pos field.

2010-03-13 - 60c144f - lavu 50.12.0 - error.h
  Move error code definitions from libavcodec/avcodec.h to
  the new public header libavutil/error.h.

2010-03-07 - c709483 - lavc 52.56.0 - avfft.h
  Add public FFT interface.

2010-03-06 - ac6ef86 - lavu 50.11.0 - av_stristr()
  Add av_stristr().

2010-03-03 - 4b83fc0 - lavu 50.10.0 - av_tree_enumerate()
  Add av_tree_enumerate().

2010-02-07 - b687c1a - lavu 50.9.0 - av_compare_ts()
  Add av_compare_ts().

2010-02-05 - 3f3dc76 - lsws 0.10.0 - sws_getCoefficients()
  Add sws_getCoefficients().

2010-02-01 - ca76a11 - lavf 52.50.0 - metadata API
  Add a list of generic tag names, change 'author' -> 'artist',
  'year' -> 'date'.

2010-01-30 - 80a07f6 - lavu 50.8.0 - av_get_pix_fmt()
  Add av_get_pix_fmt().

2010-01-21 - 01cc47d - lsws 0.9.0 - sws_scale()
  Change constness attributes of sws_scale() parameters.

2010-01-10 - 3fb8e77 - lavfi 1.15.0 - avfilter_graph_config_links()
  Add a log_ctx parameter to avfilter_graph_config_links().

2010-01-07 - 8e9767f - lsws 0.8.0 - sws_isSupported{In,Out}put()
  Add sws_isSupportedInput() and sws_isSupportedOutput() functions.

2010-01-06 - c1d662f - lavfi 1.14.0 - avfilter_add_colorspace()
  Change the avfilter_add_colorspace() signature, make it accept an
  (AVFilterFormats **) rather than an (AVFilterFormats *) as before.

2010-01-03 - 4fd1f18 - lavfi 1.13.0 - avfilter_add_colorspace()
  Add avfilter_add_colorspace().

2010-01-02 - 8eb631f - lavf 52.46.0 - av_match_ext()
  Add av_match_ext(), it should be used in place of match_ext().

2010-01-01 - a1f547b - lavf 52.45.0 - av_guess_format()
  Add av_guess_format(), it should be used in place of guess_format().

2009-12-13 - a181981 - lavf 52.43.0 - metadata API
  Add av_metadata_set2(), AV_METADATA_DONT_STRDUP_KEY and
  AV_METADATA_DONT_STRDUP_VAL.

2009-12-13 - 277c733 - lavu 50.7.0 - avstring.h API
  Add av_d2str().

2009-12-13 - 02b398e - lavc 52.42.0 - AVStream
  Add avg_frame_rate.

2009-12-12 - 3ba69a1 - lavu 50.6.0 - av_bmg_next()
  Introduce the av_bmg_next() function.

2009-12-05 - a13a543 - lavfi 1.12.0 - avfilter_draw_slice()
  Add a slice_dir parameter to avfilter_draw_slice().

2009-11-26 - 4cc3f6a - lavfi 1.11.0 - AVFilter
  Remove the next field from AVFilter, this is not anymore required.

2009-11-25 - 1433c4a - lavfi 1.10.0 - avfilter_next()
  Introduce the avfilter_next() function.

2009-11-25 - 86a60fa - lavfi 1.9.0 - avfilter_register()
  Change the signature of avfilter_register() to make it return an
  int. This is required since now the registration operation may fail.

2009-11-25 - 74a0059 - lavu 50.5.0 - pixdesc.h API
  Make the pixdesc.h API public.

2009-10-27 - 243110f - lavfi 1.5.0 - AVFilter.next
  Add a next field to AVFilter, this is used for simplifying the
  registration and management of the registered filters.

2009-10-23 - cccd292 - lavfi 1.4.1 - AVFilter.description
  Add a description field to AVFilter.

2009-10-19 - 6b5dc05 - lavfi 1.3.0 - avfilter_make_format_list()
  Change the interface of avfilter_make_format_list() from
  avfilter_make_format_list(int n, ...) to
  avfilter_make_format_list(enum PixelFormat *pix_fmts).

2009-10-18 - 0eb4ff9 - lavfi 1.0.0 - avfilter_get_video_buffer()
  Make avfilter_get_video_buffer() recursive and add the w and h
  parameters to it.

2009-10-07 - 46c40e4 - lavfi 0.5.1 - AVFilterPic
  Add w and h fields to AVFilterPic.

2009-06-22 - 92400be - lavf 52.34.1 - AVFormatContext.packet_size
  This is now an unsigned int instead of a signed int.

2009-06-19 - a4276ba - lavc 52.32.0 - AVSubtitle.pts
  Add a pts field to AVSubtitle which gives the subtitle packet pts
  in AV_TIME_BASE. Some subtitle de-/encoders (e.g. XSUB) will
  not work right without this.

2009-06-03 - 8f3f2e0 - lavc 52.30.2 - AV_PKT_FLAG_KEY
  PKT_FLAG_KEY has been deprecated and will be dropped at the next
  major version. Use AV_PKT_FLAG_KEY instead.

2009-06-01 - f988ce6 - lavc 52.30.0 - av_lockmgr_register()
  av_lockmgr_register() can be used to register a callback function
  that lavc (and in the future, libraries that depend on lavc) can use
  to implement mutexes. The application should provide a callback function
  that implements the AV_LOCK_* operations described in avcodec.h.
  When the lock manager is registered, FFmpeg is guaranteed to behave
  correctly in a multi-threaded application.

2009-04-30 - ce1d9c8 - lavc 52.28.0 - av_free_packet()
  av_free_packet() is no longer an inline function. It is now exported.

2009-04-11 - 80d403f - lavc 52.25.0 - deprecate av_destruct_packet_nofree()
  Please use NULL instead. This has been supported since r16506
  (lavf > 52.23.1, lavc > 52.10.0).

2009-04-07 - 7a00bba - lavc 52.23.0 - avcodec_decode_video/audio/subtitle
  The old decoding functions are deprecated, all new code should use the
  new functions avcodec_decode_video2(), avcodec_decode_audio3() and
  avcodec_decode_subtitle2(). These new functions take an AVPacket *pkt
  argument instead of a const uint8_t *buf / int buf_size pair.

2009-04-03 - 7b09db3 - lavu 50.3.0 - av_fifo_space()
  Introduce the av_fifo_space() function.

2009-04-02 - fabd246 - lavc 52.23.0 - AVPacket
  Move AVPacket declaration from libavformat/avformat.h to
  libavcodec/avcodec.h.

2009-03-22 - 6e08ca9 - lavu 50.2.0 - RGB32 pixel formats
  Convert the pixel formats PIX_FMT_ARGB, PIX_FMT_RGBA, PIX_FMT_ABGR,
  PIX_FMT_BGRA, which were defined as macros, into enum PixelFormat values.
  Conversely PIX_FMT_RGB32, PIX_FMT_RGB32_1, PIX_FMT_BGR32 and
  PIX_FMT_BGR32_1 are now macros.
  avcodec_get_pix_fmt() now recognizes the "rgb32" and "bgr32" aliases.
  Re-sort the enum PixelFormat list accordingly.
  This change breaks API/ABI backward compatibility.

2009-03-22 - f82674e - lavu 50.1.0 - PIX_FMT_RGB5X5 endian variants
  Add the enum PixelFormat values:
  PIX_FMT_RGB565BE, PIX_FMT_RGB565LE, PIX_FMT_RGB555BE, PIX_FMT_RGB555LE,
  PIX_FMT_BGR565BE, PIX_FMT_BGR565LE, PIX_FMT_BGR555BE, PIX_FMT_BGR555LE.

2009-03-21 - ee6624e - lavu 50.0.0  - av_random*
  The Mersenne Twister PRNG implemented through the av_random* functions
  was removed. Use the lagged Fibonacci PRNG through the av_lfg* functions
  instead.

2009-03-08 - 41dd680 - lavu 50.0.0  - AVFifoBuffer
  av_fifo_init, av_fifo_read, av_fifo_write and av_fifo_realloc were dropped
  and replaced by av_fifo_alloc, av_fifo_generic_read, av_fifo_generic_write
  and av_fifo_realloc2.
  In addition, the order of the function arguments of av_fifo_generic_read
  was changed to match av_fifo_generic_write.
  The AVFifoBuffer/struct AVFifoBuffer may only be used in an opaque way by
  applications, they may not use sizeof() or directly access members.

2009-03-01 - ec26457 - lavf 52.31.0 - Generic metadata API
  Introduce a new metadata API (see av_metadata_get() and friends).
  The old API is now deprecated and should not be used anymore. This especially
  includes the following structure fields:
    - AVFormatContext.title
    - AVFormatContext.author
    - AVFormatContext.copyright
    - AVFormatContext.comment
    - AVFormatContext.album
    - AVFormatContext.year
    - AVFormatContext.track
    - AVFormatContext.genre
    - AVStream.language
    - AVStream.filename
    - AVProgram.provider_name
    - AVProgram.name
    - AVChapter.title<|MERGE_RESOLUTION|>--- conflicted
+++ resolved
@@ -15,14 +15,10 @@
 
 API changes, most recent first:
 
-<<<<<<< HEAD
-2014-06-20 - 0dceefc / 9e500ef - lavu 52.90.100 / 53.17.0 - imgutils.h
-=======
 2014-07-xx - xxxxxxx - lavc 55.56.0 - dv_profile.h
   Add a public API for DV profile handling.
 
-2014-06-xx - xxxxxxx - lavu 53.17.0 - imgutils.h
->>>>>>> f6ee61fb
+2014-06-20 - 0dceefc / 9e500ef - lavu 52.90.100 / 53.17.0 - imgutils.h
   Add av_image_check_sar().
 
 2014-06-20 - 4a99333 / 874390e - lavc 55.68.100 / 55.55.0 - avcodec.h
