--- conflicted
+++ resolved
@@ -539,8 +539,7 @@
     int i;
 
     if (uvalpha < 2048) {
-<<<<<<< HEAD
-        for (i = 0; i < (dstW >> 1); i++) {
+        for (i = 0; i < ((dstW + 1) >> 1); i++) {
             int Y1 = (buf0[i * 2    ]+64) >> 7;
             int Y2 = (buf0[i * 2 + 1]+64) >> 7;
             int U  = (ubuf0[i]       +64) >> 7;
@@ -552,13 +551,6 @@
                 U  = av_clip_uint8(U);
                 V  = av_clip_uint8(V);
             }
-=======
-        for (i = 0; i < ((dstW + 1) >> 1); i++) {
-            int Y1 = buf0[i * 2]     >> 7;
-            int Y2 = buf0[i * 2 + 1] >> 7;
-            int U  = ubuf0[i]        >> 7;
-            int V  = vbuf0[i]        >> 7;
->>>>>>> 7bf9e339
 
             Y1 = av_clip_uint8(Y1);
             Y2 = av_clip_uint8(Y2);
@@ -569,8 +561,7 @@
         }
     } else {
         const int16_t *ubuf1 = ubuf[1], *vbuf1 = vbuf[1];
-<<<<<<< HEAD
-        for (i = 0; i < (dstW >> 1); i++) {
+        for (i = 0; i < ((dstW + 1) >> 1); i++) {
             int Y1 = (buf0[i * 2    ]    + 64) >> 7;
             int Y2 = (buf0[i * 2 + 1]    + 64) >> 7;
             int U  = (ubuf0[i] + ubuf1[i]+128) >> 8;
@@ -582,13 +573,6 @@
                 U  = av_clip_uint8(U);
                 V  = av_clip_uint8(V);
             }
-=======
-        for (i = 0; i < ((dstW + 1) >> 1); i++) {
-            int Y1 =  buf0[i * 2]          >> 7;
-            int Y2 =  buf0[i * 2 + 1]      >> 7;
-            int U  = (ubuf0[i] + ubuf1[i]) >> 8;
-            int V  = (vbuf0[i] + vbuf1[i]) >> 8;
->>>>>>> 7bf9e339
 
             Y1 = av_clip_uint8(Y1);
             Y2 = av_clip_uint8(Y2);
@@ -1066,19 +1050,11 @@
     int i;
 
     if (uvalpha < 2048) {
-<<<<<<< HEAD
-        for (i = 0; i < (dstW >> 1); i++) {
+        for (i = 0; i < ((dstW + 1) >> 1); i++) {
             int Y1 = (buf0[i * 2    ] + 64) >> 7;
             int Y2 = (buf0[i * 2 + 1] + 64) >> 7;
             int U  = (ubuf0[i]        + 64) >> 7;
             int V  = (vbuf0[i]        + 64) >> 7;
-=======
-        for (i = 0; i < ((dstW + 1) >> 1); i++) {
-            int Y1 = buf0[i * 2]     >> 7;
-            int Y2 = buf0[i * 2 + 1] >> 7;
-            int U  = ubuf0[i]        >> 7;
-            int V  = vbuf0[i]        >> 7;
->>>>>>> 7bf9e339
             int A1, A2;
             const void *r =  c->table_rV[V + YUVRGB_TABLE_HEADROOM],
                        *g = (c->table_gU[U + YUVRGB_TABLE_HEADROOM] + c->table_gV[V + YUVRGB_TABLE_HEADROOM]),
@@ -1101,19 +1077,11 @@
         }
     } else {
         const int16_t *ubuf1 = ubuf[1], *vbuf1 = vbuf[1];
-<<<<<<< HEAD
-        for (i = 0; i < (dstW >> 1); i++) {
+        for (i = 0; i < ((dstW + 1) >> 1); i++) {
             int Y1 = (buf0[i * 2    ]     +  64) >> 7;
             int Y2 = (buf0[i * 2 + 1]     +  64) >> 7;
             int U  = (ubuf0[i] + ubuf1[i] + 128) >> 8;
             int V  = (vbuf0[i] + vbuf1[i] + 128) >> 8;
-=======
-        for (i = 0; i < ((dstW + 1) >> 1); i++) {
-            int Y1 =  buf0[i * 2]          >> 7;
-            int Y2 =  buf0[i * 2 + 1]      >> 7;
-            int U  = (ubuf0[i] + ubuf1[i]) >> 8;
-            int V  = (vbuf0[i] + vbuf1[i]) >> 8;
->>>>>>> 7bf9e339
             int A1, A2;
             const void *r =  c->table_rV[V + YUVRGB_TABLE_HEADROOM],
                        *g = (c->table_gU[U + YUVRGB_TABLE_HEADROOM] + c->table_gV[V + YUVRGB_TABLE_HEADROOM]),
