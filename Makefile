--- conflicted
+++ resolved
@@ -15,44 +15,7 @@
 vpath %.ptx  $(SRC_PATH)
 vpath %/fate_config.sh.template $(SRC_PATH)
 
-AVPROGS-$(CONFIG_FFMPEG)   += ffmpeg
-AVPROGS-$(CONFIG_FFPLAY)   += ffplay
-AVPROGS-$(CONFIG_FFPROBE)  += ffprobe
-AVPROGS-$(CONFIG_FFSERVER) += ffserver
-
-<<<<<<< HEAD
-AVPROGS    := $(AVPROGS-yes:%=%$(PROGSSUF)$(EXESUF))
-INSTPROGS   = $(AVPROGS-yes:%=%$(PROGSSUF)$(EXESUF))
-PROGS      += $(AVPROGS)
-
-AVBASENAMES  = ffmpeg ffplay ffprobe ffserver
-ALLAVPROGS   = $(AVBASENAMES:%=%$(PROGSSUF)$(EXESUF))
-ALLAVPROGS_G = $(AVBASENAMES:%=%$(PROGSSUF)_g$(EXESUF))
-
-$(foreach prog,$(AVBASENAMES),$(eval OBJS-$(prog) += cmdutils.o))
-$(foreach prog,$(AVBASENAMES),$(eval OBJS-$(prog)-$(CONFIG_OPENCL) += cmdutils_opencl.o))
-
-OBJS-ffmpeg                   += ffmpeg_opt.o ffmpeg_filter.o ffmpeg_hw.o
-OBJS-ffmpeg-$(CONFIG_VIDEOTOOLBOX) += ffmpeg_videotoolbox.o
-OBJS-ffmpeg-$(CONFIG_LIBMFX)  += ffmpeg_qsv.o
-ifndef CONFIG_VIDEOTOOLBOX
-OBJS-ffmpeg-$(CONFIG_VDA)     += ffmpeg_videotoolbox.o
-endif
-OBJS-ffmpeg-$(CONFIG_CUVID)   += ffmpeg_cuvid.o
-OBJS-ffserver                 += ffserver_config.o
-
 TESTTOOLS   = audiogen videogen rotozoom tiny_psnr tiny_ssim base64 audiomatch
-=======
-%.i: %.c
-	$(CC) $(CCFLAGS) $(CC_E) $<
-
-%.h.c:
-	$(Q)echo '#include "$*.h"' >$@
-
-%.c %.h %.pc %.ver %.version: TAG = GEN
-
-TESTTOOLS   = audiogen videogen rotozoom tiny_psnr base64
->>>>>>> c95169f0
 HOSTPROGS  := $(TESTTOOLS:%=tests/%) doc/print_options
 
 # $(FFLIBS-yes) needs to be in linking order
@@ -127,32 +90,17 @@
 
 $(foreach D,$(FFLIBS),$(eval $(call DOSUBDIR,lib$(D))))
 
-include $(SRC_PATH)/avtools/Makefile
+include $(SRC_PATH)/fftools/Makefile
 include $(SRC_PATH)/doc/Makefile
 include $(SRC_PATH)/doc/examples/Makefile
 
-<<<<<<< HEAD
-define DOPROG
-OBJS-$(1) += $(1).o $(OBJS-$(1)-yes)
-$(1)$(PROGSSUF)_g$(EXESUF): $$(OBJS-$(1))
-$$(OBJS-$(1)): CFLAGS  += $(CFLAGS-$(1))
-$(1)$(PROGSSUF)_g$(EXESUF): LDFLAGS += $(LDFLAGS-$(1))
-$(1)$(PROGSSUF)_g$(EXESUF): FF_EXTRALIBS += $(EXTRALIBS-$(1))
--include $$(OBJS-$(1):.o=.d)
-endef
-
-$(foreach P,$(AVPROGS-yes),$(eval $(call DOPROG,$(P))))
-
-ffprobe.o cmdutils.o libavcodec/utils.o libavformat/utils.o libavdevice/avdevice.o libavfilter/avfilter.o libavutil/utils.o libpostproc/postprocess.o libswresample/swresample.o libswscale/utils.o : libavutil/ffversion.h
+libavcodec/utils.o libavformat/utils.o libavdevice/avdevice.o libavfilter/avfilter.o libavutil/utils.o libpostproc/postprocess.o libswresample/swresample.o libswscale/utils.o : libavutil/ffversion.h
 
 $(PROGS): %$(PROGSSUF)$(EXESUF): %$(PROGSSUF)_g$(EXESUF)
 	$(CP) $< $@
 	$(STRIP) $@
 
-%$(PROGSSUF)_g$(EXESUF): %.o $(FF_DEP_LIBS)
-=======
-$(PROGS): %$(EXESUF): $(FF_DEP_LIBS)
->>>>>>> c95169f0
+%$(PROGSSUF)_g$(EXESUF): $(FF_DEP_LIBS)
 	$(LD) $(LDFLAGS) $(LDEXEFLAGS) $(LD_O) $(OBJS-$*) $(FF_EXTRALIBS)
 
 VERSION_SH  = $(SRC_PATH)/ffbuild/version.sh
@@ -161,14 +109,8 @@
 .version: $(wildcard $(GIT_LOG)) $(VERSION_SH) ffbuild/config.mak
 .version: M=@
 
-<<<<<<< HEAD
 libavutil/ffversion.h .version:
 	$(M)$(VERSION_SH) $(SRC_PATH) libavutil/ffversion.h $(EXTRA_VERSION)
-=======
-libavutil/utils.o: avversion.h
-avversion.h .version:
-	$(M)$(VERSION_SH) $(SRC_PATH) avversion.h $(EXTRA_VERSION)
->>>>>>> c95169f0
 	$(Q)touch .version
 
 # force version.sh to run whenever version might have changed
@@ -178,20 +120,8 @@
 
 install-libs: install-libs-yes
 
-<<<<<<< HEAD
-install-progs-yes:
-install-progs-$(CONFIG_SHARED): install-libs
-
-install-progs: install-progs-yes $(AVPROGS)
-	$(Q)mkdir -p "$(BINDIR)"
-	$(INSTALL) -c -m 755 $(INSTPROGS) "$(BINDIR)"
-
 install-data: $(DATA_FILES) $(EXAMPLES_FILES) $(EXAMPLE_MAKEFILE)
 	$(Q)mkdir -p "$(DATADIR)/examples"
-=======
-install-data: $(DATA_FILES)
-	$(Q)mkdir -p "$(DATADIR)"
->>>>>>> c95169f0
 	$(INSTALL) -m 644 $(DATA_FILES) "$(DATADIR)"
 	$(INSTALL) -m 644 $(EXAMPLES_FILES) "$(DATADIR)/examples"
 	$(INSTALL) -m 644 $(EXAMPLE_MAKEFILE:%=%.example) "$(DATADIR)/examples/Makefile"
@@ -202,10 +132,6 @@
 	$(RM) -r "$(DATADIR)"
 
 clean::
-<<<<<<< HEAD
-	$(RM) $(ALLAVPROGS) $(ALLAVPROGS_G)
-=======
->>>>>>> c95169f0
 	$(RM) $(CLEANSUFFIXES)
 	$(RM) $(CLEANSUFFIXES:%=compat/msvcrt/%)
 	$(RM) $(CLEANSUFFIXES:%=compat/atomics/pthread/%)
