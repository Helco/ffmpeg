MAIN_MAKEFILE=1
include config.mak

vpath %.c    $(SRC_PATH)
vpath %.cpp  $(SRC_PATH)
vpath %.h    $(SRC_PATH)
vpath %.S    $(SRC_PATH)
vpath %.asm  $(SRC_PATH)
vpath %.v    $(SRC_PATH)
vpath %.texi $(SRC_PATH)
vpath %/fate_config.sh.template $(SRC_PATH)

<<<<<<< HEAD
PROGS-$(CONFIG_FFMPEG)   += ffmpeg
PROGS-$(CONFIG_FFPLAY)   += ffplay
PROGS-$(CONFIG_FFPROBE)  += ffprobe
PROGS-$(CONFIG_FFSERVER) += ffserver
=======
ifndef V
Q      = @
ECHO   = printf "$(1)\t%s\n" $(2)
BRIEF  = CC HOSTCC AS YASM AR LD
SILENT = DEPCC DEPHOSTCC DEPAS DEPYASM RANLIB RM
MSG    = $@
M      = @$(call ECHO,$(TAG),$@);
$(foreach VAR,$(BRIEF), \
    $(eval override $(VAR) = @$$(call ECHO,$(VAR),$$(MSG)); $($(VAR))))
$(foreach VAR,$(SILENT),$(eval override $(VAR) = @$($(VAR))))
$(eval INSTALL = @$(call ECHO,INSTALL,$$(^:$(SRC_PATH)/%=%)); $(INSTALL))
endif

ALLFFLIBS = avcodec avdevice avfilter avformat avresample avutil swscale

IFLAGS     := -I. -I$(SRC_PATH)
CPPFLAGS   := $(IFLAGS) $(CPPFLAGS)
CFLAGS     += $(ECFLAGS)
CCFLAGS     = $(CPPFLAGS) $(CFLAGS)
ASFLAGS    := $(CPPFLAGS) $(ASFLAGS)
YASMFLAGS  += $(IFLAGS:%=%/) -I$(SRC_PATH)/libavutil/x86/ -Pconfig.asm
HOSTCCFLAGS = $(IFLAGS) $(HOSTCFLAGS)
LDFLAGS    := $(ALLFFLIBS:%=-Llib%) $(LDFLAGS)

define COMPILE
	$(call $(1)DEP,$(1))
	$($(1)) $($(1)FLAGS) $($(1)_DEPFLAGS) $($(1)_C) $($(1)_O) $<
endef

COMPILE_C = $(call COMPILE,CC)
COMPILE_S = $(call COMPILE,AS)

%.o: %.c
	$(COMPILE_C)

%.o: %.S
	$(COMPILE_S)

%.h.c:
	$(Q)echo '#include "$*.h"' >$@

%.ver: %.v
	$(Q)sed 's/$$MAJOR/$($(basename $(@F))_VERSION_MAJOR)/' $^ > $@

%.c %.h: TAG = GEN

PROGS-$(CONFIG_AVCONV)   += avconv
PROGS-$(CONFIG_AVPLAY)   += avplay
PROGS-$(CONFIG_AVPROBE)  += avprobe
PROGS-$(CONFIG_AVSERVER) += avserver
>>>>>>> 5864eb42

PROGS      := $(PROGS-yes:%=%$(EXESUF))
INSTPROGS   = $(PROGS-yes:%=%$(PROGSSUF)$(EXESUF))
OBJS        = cmdutils.o
OBJS-avconv = avconv_opt.o avconv_filter.o
TESTTOOLS   = audiogen videogen rotozoom tiny_psnr base64
HOSTPROGS  := $(TESTTOOLS:%=tests/%) doc/print_options
TOOLS       = qt-faststart trasher
TOOLS-$(CONFIG_ZLIB) += cws2fws

BASENAMES   = ffmpeg ffplay ffprobe ffserver
ALLPROGS    = $(BASENAMES:%=%$(PROGSSUF)$(EXESUF))
ALLPROGS_G  = $(BASENAMES:%=%$(PROGSSUF)_g$(EXESUF))
ALLMANPAGES = $(BASENAMES:%=%.1)

FFLIBS-$(CONFIG_AVDEVICE) += avdevice
FFLIBS-$(CONFIG_AVFILTER) += avfilter
FFLIBS-$(CONFIG_AVFORMAT) += avformat
FFLIBS-$(CONFIG_AVRESAMPLE) += avresample
FFLIBS-$(CONFIG_AVCODEC)  += avcodec
FFLIBS-$(CONFIG_POSTPROC) += postproc
FFLIBS-$(CONFIG_SWRESAMPLE)+= swresample
FFLIBS-$(CONFIG_SWSCALE)  += swscale

FFLIBS := avutil

DATA_FILES := $(wildcard $(SRC_PATH)/presets/*.ffpreset) $(SRC_PATH)/doc/ffprobe.xsd
EXAMPLES_FILES := $(wildcard $(SRC_PATH)/doc/examples/*.c) $(SRC_PATH)/doc/examples/Makefile

SKIPHEADERS = cmdutils_common_opts.h

include $(SRC_PATH)/common.mak

FF_EXTRALIBS := $(FFEXTRALIBS)
FF_DEP_LIBS  := $(DEP_LIBS)

all: $(PROGS)

$(PROGS): %$(EXESUF): %$(PROGSSUF)_g$(EXESUF)
	$(CP) $< $@$(PROGSSUF)
	$(STRIP) $@$(PROGSSUF)

$(TOOLS): %$(EXESUF): %.o
	$(LD) $(LDFLAGS) -o $@ $< $(ELIBS)

tools/cws2fws$(EXESUF): ELIBS = -lz

config.h: .config
.config: $(wildcard $(FFLIBS:%=$(SRC_PATH)/lib%/all*.c))
	@-tput bold 2>/dev/null
	@-printf '\nWARNING: $(?F) newer than config.h, rerun configure\n\n'
	@-tput sgr0 2>/dev/null

SUBDIR_VARS := CLEANFILES EXAMPLES FFLIBS HOSTPROGS TESTPROGS TOOLS      \
               ARCH_HEADERS BUILT_HEADERS SKIPHEADERS                    \
<<<<<<< HEAD
               ALTIVEC-OBJS ARMV5TE-OBJS ARMV6-OBJS ARMVFP-OBJS MMI-OBJS \
               MMX-OBJS NEON-OBJS VIS-OBJS YASM-OBJS                     \
               MIPSFPU-OBJS MIPSDSPR2-OBJS MIPSDSPR1-OBJS MIPS32R2-OBJS  \
=======
               ARMV5TE-OBJS ARMV6-OBJS ARMVFP-OBJS NEON-OBJS             \
               MMI-OBJS ALTIVEC-OBJS VIS-OBJS                            \
               MMX-OBJS YASM-OBJS                                        \
>>>>>>> 5864eb42
               OBJS TESTOBJS

define RESET
$(1) :=
$(1)-yes :=
endef

define DOSUBDIR
$(foreach V,$(SUBDIR_VARS),$(eval $(call RESET,$(V))))
SUBDIR := $(1)/
include $(SRC_PATH)/$(1)/Makefile
-include $(SRC_PATH)/$(1)/$(ARCH)/Makefile
include $(SRC_PATH)/library.mak
endef

$(foreach D,$(FFLIBS),$(eval $(call DOSUBDIR,lib$(D))))

define DOPROG
OBJS-$(1) += $(1).o
$(1)_g$(EXESUF): $(OBJS-$(1))
$$(OBJS-$(1)): CFLAGS  += $(CFLAGS-$(1))
$(1)_g$(EXESUF): LDFLAGS += $(LDFLAGS-$(1))
$(1)_g$(EXESUF): FF_EXTRALIBS += $(LIBS-$(1))
-include $$(OBJS-$(1):.o=.d)
endef

$(foreach P,$(PROGS-yes),$(eval $(call DOPROG,$(P))))

%$(PROGSSUF)_g$(EXESUF): %.o cmdutils.o $(FF_DEP_LIBS)
	$(LD) $(LDFLAGS) -o $@ $(OBJS-$*) cmdutils.o $(FF_EXTRALIBS)

OBJDIRS += tools

-include $(wildcard tools/*.d)

VERSION_SH  = $(SRC_PATH)/version.sh
GIT_LOG     = $(SRC_PATH)/.git/logs/HEAD

.version: $(wildcard $(GIT_LOG)) $(VERSION_SH) config.mak
.version: M=@

version.h .version:
	$(M)$(VERSION_SH) $(SRC_PATH) version.h $(EXTRA_VERSION)
	$(Q)touch .version

# force version.sh to run whenever version might have changed
-include .version

ifdef PROGS
install: install-progs install-data
endif

install: install-libs install-headers

install-libs: install-libs-yes

install-progs-yes:
install-progs-$(CONFIG_SHARED): install-libs

install-progs: install-progs-yes $(PROGS)
	$(Q)mkdir -p "$(BINDIR)"
	$(INSTALL) -c -m 755 $(INSTPROGS) "$(BINDIR)"

install-data: $(DATA_FILES) $(EXAMPLES_FILES)
	$(Q)mkdir -p "$(DATADIR)/examples"
	$(INSTALL) -m 644 $(DATA_FILES) "$(DATADIR)"
	$(INSTALL) -m 644 $(EXAMPLES_FILES) "$(DATADIR)/examples"

uninstall: uninstall-libs uninstall-headers uninstall-progs uninstall-data

uninstall-progs:
	$(RM) $(addprefix "$(BINDIR)/", $(ALLPROGS))

uninstall-data:
	$(RM) -r "$(DATADIR)"

clean::
	$(RM) $(ALLPROGS) $(ALLPROGS_G)
	$(RM) $(CLEANSUFFIXES)
	$(RM) $(TOOLS)
	$(RM) $(CLEANSUFFIXES:%=tools/%)
	$(RM) coverage.info
	$(RM) -r coverage-html

distclean::
	$(RM) $(DISTCLEANSUFFIXES)
	$(RM) config.* .version version.h libavutil/avconfig.h

config:
	$(SRC_PATH)/configure $(value FFMPEG_CONFIGURATION)

# Without the sed genthml thinks "libavutil" and "./libavutil" are two different things
coverage.info: $(wildcard *.gcda *.gcno */*.gcda */*.gcno */*/*.gcda */*/*.gcno)
	$(Q)lcov -c -d . -b . | sed -e 's#/./#/#g' > $@

coverage-html: coverage.info
	$(Q)mkdir -p $@
	$(Q)genhtml -o $@ $<
	$(Q)touch $@

check: all alltools examples testprogs fate

include $(SRC_PATH)/doc/Makefile
include $(SRC_PATH)/tests/Makefile

$(sort $(OBJDIRS)):
	$(Q)mkdir -p $@

# Dummy rule to stop make trying to rebuild removed or renamed headers
%.h:
	@:

# Disable suffix rules.  Most of the builtin rules are suffix rules,
# so this saves some time on slow systems.
.SUFFIXES:

.PHONY: all all-yes alltools check *clean config install*
.PHONY: testprogs uninstall*<|MERGE_RESOLUTION|>--- conflicted
+++ resolved
@@ -10,68 +10,15 @@
 vpath %.texi $(SRC_PATH)
 vpath %/fate_config.sh.template $(SRC_PATH)
 
-<<<<<<< HEAD
 PROGS-$(CONFIG_FFMPEG)   += ffmpeg
 PROGS-$(CONFIG_FFPLAY)   += ffplay
 PROGS-$(CONFIG_FFPROBE)  += ffprobe
 PROGS-$(CONFIG_FFSERVER) += ffserver
-=======
-ifndef V
-Q      = @
-ECHO   = printf "$(1)\t%s\n" $(2)
-BRIEF  = CC HOSTCC AS YASM AR LD
-SILENT = DEPCC DEPHOSTCC DEPAS DEPYASM RANLIB RM
-MSG    = $@
-M      = @$(call ECHO,$(TAG),$@);
-$(foreach VAR,$(BRIEF), \
-    $(eval override $(VAR) = @$$(call ECHO,$(VAR),$$(MSG)); $($(VAR))))
-$(foreach VAR,$(SILENT),$(eval override $(VAR) = @$($(VAR))))
-$(eval INSTALL = @$(call ECHO,INSTALL,$$(^:$(SRC_PATH)/%=%)); $(INSTALL))
-endif
-
-ALLFFLIBS = avcodec avdevice avfilter avformat avresample avutil swscale
-
-IFLAGS     := -I. -I$(SRC_PATH)
-CPPFLAGS   := $(IFLAGS) $(CPPFLAGS)
-CFLAGS     += $(ECFLAGS)
-CCFLAGS     = $(CPPFLAGS) $(CFLAGS)
-ASFLAGS    := $(CPPFLAGS) $(ASFLAGS)
-YASMFLAGS  += $(IFLAGS:%=%/) -I$(SRC_PATH)/libavutil/x86/ -Pconfig.asm
-HOSTCCFLAGS = $(IFLAGS) $(HOSTCFLAGS)
-LDFLAGS    := $(ALLFFLIBS:%=-Llib%) $(LDFLAGS)
-
-define COMPILE
-	$(call $(1)DEP,$(1))
-	$($(1)) $($(1)FLAGS) $($(1)_DEPFLAGS) $($(1)_C) $($(1)_O) $<
-endef
-
-COMPILE_C = $(call COMPILE,CC)
-COMPILE_S = $(call COMPILE,AS)
-
-%.o: %.c
-	$(COMPILE_C)
-
-%.o: %.S
-	$(COMPILE_S)
-
-%.h.c:
-	$(Q)echo '#include "$*.h"' >$@
-
-%.ver: %.v
-	$(Q)sed 's/$$MAJOR/$($(basename $(@F))_VERSION_MAJOR)/' $^ > $@
-
-%.c %.h: TAG = GEN
-
-PROGS-$(CONFIG_AVCONV)   += avconv
-PROGS-$(CONFIG_AVPLAY)   += avplay
-PROGS-$(CONFIG_AVPROBE)  += avprobe
-PROGS-$(CONFIG_AVSERVER) += avserver
->>>>>>> 5864eb42
 
 PROGS      := $(PROGS-yes:%=%$(EXESUF))
 INSTPROGS   = $(PROGS-yes:%=%$(PROGSSUF)$(EXESUF))
 OBJS        = cmdutils.o
-OBJS-avconv = avconv_opt.o avconv_filter.o
+OBJS-ffmpeg = ffmpeg_opt.o ffmpeg_filter.o
 TESTTOOLS   = audiogen videogen rotozoom tiny_psnr base64
 HOSTPROGS  := $(TESTTOOLS:%=tests/%) doc/print_options
 TOOLS       = qt-faststart trasher
@@ -122,15 +69,10 @@
 
 SUBDIR_VARS := CLEANFILES EXAMPLES FFLIBS HOSTPROGS TESTPROGS TOOLS      \
                ARCH_HEADERS BUILT_HEADERS SKIPHEADERS                    \
-<<<<<<< HEAD
-               ALTIVEC-OBJS ARMV5TE-OBJS ARMV6-OBJS ARMVFP-OBJS MMI-OBJS \
-               MMX-OBJS NEON-OBJS VIS-OBJS YASM-OBJS                     \
-               MIPSFPU-OBJS MIPSDSPR2-OBJS MIPSDSPR1-OBJS MIPS32R2-OBJS  \
-=======
                ARMV5TE-OBJS ARMV6-OBJS ARMVFP-OBJS NEON-OBJS             \
                MMI-OBJS ALTIVEC-OBJS VIS-OBJS                            \
                MMX-OBJS YASM-OBJS                                        \
->>>>>>> 5864eb42
+               MIPSFPU-OBJS MIPSDSPR2-OBJS MIPSDSPR1-OBJS MIPS32R2-OBJS  \
                OBJS TESTOBJS
 
 define RESET
