--- conflicted
+++ resolved
@@ -1208,18 +1208,11 @@
         av_log(NULL, AV_LOG_INFO,
                "Input stream #%d.%d frame changed from size:%dx%d fmt:%s to size:%dx%d fmt:%s\n",
                ist->file_index, ist->st->index,
-<<<<<<< HEAD
-               ost->resample_width, ost->resample_height, avcodec_get_pix_fmt_name(ost->resample_pix_fmt),
-               dec->width         , dec->height         , avcodec_get_pix_fmt_name(dec->pix_fmt));
+               ost->resample_width, ost->resample_height, av_get_pix_fmt_name(ost->resample_pix_fmt),
+               dec->width         , dec->height         , av_get_pix_fmt_name(dec->pix_fmt));
         ost->resample_width   = dec->width;
         ost->resample_height  = dec->height;
         ost->resample_pix_fmt = dec->pix_fmt;
-=======
-               ost->resample_width, ost->resample_height, av_get_pix_fmt_name(ost->resample_pix_fmt),
-               dec->width         , dec->height         , av_get_pix_fmt_name(dec->pix_fmt));
-        if(!ost->video_resample)
-            ffmpeg_exit(1);
->>>>>>> dc6632f1
     }
 
     ost->video_resample = dec->width   != enc->width  ||
